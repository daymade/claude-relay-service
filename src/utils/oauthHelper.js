/**
 * OAuth助手工具
 * 基于claude-code-login.js中的OAuth流程实现
 */

const crypto = require('crypto')
const { SocksProxyAgent } = require('socks-proxy-agent')
const { HttpsProxyAgent } = require('https-proxy-agent')
const axios = require('axios')
const logger = require('./logger')

// OAuth 配置常量 - 从claude-code-login.js提取
const OAUTH_CONFIG = {
  AUTHORIZE_URL: 'https://claude.ai/oauth/authorize',
  TOKEN_URL: 'https://console.anthropic.com/v1/oauth/token',
  CLIENT_ID: '9d1c250a-e61b-44d9-88ed-5944d1962f5e',
  REDIRECT_URI: 'https://console.anthropic.com/oauth/code/callback',
  SCOPES: 'org:create_api_key user:profile user:inference'
}

/**
 * 生成随机的 state 参数
 * @returns {string} 随机生成的 state (64字符hex)
 */
function generateState() {
  return crypto.randomBytes(32).toString('hex')
}

/**
 * 生成随机的 code verifier（PKCE）
 * @returns {string} base64url 编码的随机字符串
 */
function generateCodeVerifier() {
  return crypto.randomBytes(32).toString('base64url')
}

/**
 * 生成 code challenge（PKCE）
 * @param {string} codeVerifier - code verifier 字符串
 * @returns {string} SHA256 哈希后的 base64url 编码字符串
 */
function generateCodeChallenge(codeVerifier) {
  return crypto.createHash('sha256').update(codeVerifier).digest('base64url')
}

/**
 * 生成授权 URL
 * @param {string} codeChallenge - PKCE code challenge
 * @param {string} state - state 参数
 * @returns {string} 完整的授权 URL
 */
function generateAuthUrl(codeChallenge, state) {
  const params = new URLSearchParams({
    code: 'true',
    client_id: OAUTH_CONFIG.CLIENT_ID,
    response_type: 'code',
    redirect_uri: OAUTH_CONFIG.REDIRECT_URI,
    scope: OAUTH_CONFIG.SCOPES,
    code_challenge: codeChallenge,
    code_challenge_method: 'S256',
    state
  })

  return `${OAUTH_CONFIG.AUTHORIZE_URL}?${params.toString()}`
}

/**
 * 生成OAuth授权URL和相关参数
 * @returns {{authUrl: string, codeVerifier: string, state: string, codeChallenge: string}}
 */
function generateOAuthParams() {
  const state = generateState()
  const codeVerifier = generateCodeVerifier()
  const codeChallenge = generateCodeChallenge(codeVerifier)

  const authUrl = generateAuthUrl(codeChallenge, state)

  return {
    authUrl,
    codeVerifier,
    state,
    codeChallenge
  }
}

/**
 * 创建代理agent
 * @param {object|null} proxyConfig - 代理配置对象
 * @returns {object|null} 代理agent或null
 */
function createProxyAgent(proxyConfig) {
  if (!proxyConfig) {
    return null
  }

  try {
    if (proxyConfig.type === 'socks5') {
      const auth =
        proxyConfig.username && proxyConfig.password
          ? `${proxyConfig.username}:${proxyConfig.password}@`
          : ''
      const socksUrl = `socks5://${auth}${proxyConfig.host}:${proxyConfig.port}`
      return new SocksProxyAgent(socksUrl)
    } else if (proxyConfig.type === 'http' || proxyConfig.type === 'https') {
      const auth =
        proxyConfig.username && proxyConfig.password
          ? `${proxyConfig.username}:${proxyConfig.password}@`
          : ''
      const httpUrl = `${proxyConfig.type}://${auth}${proxyConfig.host}:${proxyConfig.port}`
      return new HttpsProxyAgent(httpUrl)
    }
  } catch (error) {
    console.warn('⚠️ Invalid proxy configuration:', error)
  }

  return null
}

/**
 * 使用授权码交换访问令牌
 * @param {string} authorizationCode - 授权码
 * @param {string} codeVerifier - PKCE code verifier
 * @param {string} state - state 参数
 * @param {object|null} proxyConfig - 代理配置（可选）
 * @returns {Promise<object>} Claude格式的token响应
 */
async function exchangeCodeForTokens(authorizationCode, codeVerifier, state, proxyConfig = null) {
  // 清理授权码，移除URL片段
  const cleanedCode = authorizationCode.split('#')[0]?.split('&')[0] ?? authorizationCode

<<<<<<< HEAD
    try {
        logger.debug('🔄 Attempting OAuth token exchange', {
            url: OAUTH_CONFIG.TOKEN_URL,
            codeLength: cleanedCode.length,
            codePrefix: cleanedCode.substring(0, 10) + '...',
            hasProxy: !!proxyConfig,
            proxyType: proxyConfig?.type || 'none'
        });

        const response = await axios.post(OAUTH_CONFIG.TOKEN_URL, params, {
            headers: {
                'Content-Type': 'application/json',
                'User-Agent': 'claude-cli/1.0.56 (external, cli)',
                'Accept': 'application/json, text/plain, */*',
                'Accept-Language': 'en-US,en;q=0.9',
                'Referer': 'https://claude.ai/',
                'Origin': 'https://claude.ai'
            },
            httpsAgent: agent,
            timeout: 600000 // 10分钟超时
        });

        logger.success('✅ OAuth token exchange successful', {
            status: response.status,
            hasAccessToken: !!response.data?.access_token,
            hasRefreshToken: !!response.data?.refresh_token,
            scopes: response.data?.scope
        });

        const data = response.data;
        
        // 返回Claude格式的token数据
        return {
            accessToken: data.access_token,
            refreshToken: data.refresh_token,
            expiresAt: (Math.floor(Date.now() / 1000) + data.expires_in) * 1000,
            scopes: data.scope ? data.scope.split(' ') : ['user:inference', 'user:profile'],
            isMax: true
        };
    } catch (error) {
        // 处理axios错误响应
        if (error.response) {
            // 服务器返回了错误状态码
            const status = error.response.status;
            const errorData = error.response.data;
            
            logger.error('❌ OAuth token exchange failed with server error', {
                status: status,
                statusText: error.response.statusText,
                headers: error.response.headers,
                data: errorData,
                codeLength: cleanedCode.length,
                codePrefix: cleanedCode.substring(0, 10) + '...'
            });
            
            // 尝试从错误响应中提取有用信息
            let errorMessage = `HTTP ${status}`;
            
            if (errorData) {
                if (typeof errorData === 'string') {
                    errorMessage += `: ${errorData}`;
                } else if (errorData.error) {
                    errorMessage += `: ${errorData.error}`;
                    if (errorData.error_description) {
                        errorMessage += ` - ${errorData.error_description}`;
                    }
                } else {
                    errorMessage += `: ${JSON.stringify(errorData)}`;
                }
            }
            
            throw new Error(`Token exchange failed: ${errorMessage}`);
        } else if (error.request) {
            // 请求被发送但没有收到响应
            logger.error('❌ OAuth token exchange failed with network error', {
                message: error.message,
                code: error.code,
                hasProxy: !!proxyConfig
            });
            throw new Error('Token exchange failed: No response from server (network error or timeout)');
=======
  const params = {
    grant_type: 'authorization_code',
    client_id: OAUTH_CONFIG.CLIENT_ID,
    code: cleanedCode,
    redirect_uri: OAUTH_CONFIG.REDIRECT_URI,
    code_verifier: codeVerifier,
    state
  }

  // 创建代理agent
  const agent = createProxyAgent(proxyConfig)

  try {
    logger.debug('🔄 Attempting OAuth token exchange', {
      url: OAUTH_CONFIG.TOKEN_URL,
      codeLength: cleanedCode.length,
      codePrefix: `${cleanedCode.substring(0, 10)}...`,
      hasProxy: !!proxyConfig,
      proxyType: proxyConfig?.type || 'none'
    })

    const response = await axios.post(OAUTH_CONFIG.TOKEN_URL, params, {
      headers: {
        'Content-Type': 'application/json',
        'User-Agent': 'claude-cli/1.0.56 (external, cli)',
        Accept: 'application/json, text/plain, */*',
        'Accept-Language': 'en-US,en;q=0.9',
        Referer: 'https://claude.ai/',
        Origin: 'https://claude.ai'
      },
      httpsAgent: agent,
      timeout: 30000
    })

    logger.success('✅ OAuth token exchange successful', {
      status: response.status,
      hasAccessToken: !!response.data?.access_token,
      hasRefreshToken: !!response.data?.refresh_token,
      scopes: response.data?.scope
    })

    const { data } = response

    // 返回Claude格式的token数据
    return {
      accessToken: data.access_token,
      refreshToken: data.refresh_token,
      expiresAt: (Math.floor(Date.now() / 1000) + data.expires_in) * 1000,
      scopes: data.scope ? data.scope.split(' ') : ['user:inference', 'user:profile'],
      isMax: true
    }
  } catch (error) {
    // 处理axios错误响应
    if (error.response) {
      // 服务器返回了错误状态码
      const { status } = error.response
      const errorData = error.response.data

      logger.error('❌ OAuth token exchange failed with server error', {
        status,
        statusText: error.response.statusText,
        headers: error.response.headers,
        data: errorData,
        codeLength: cleanedCode.length,
        codePrefix: `${cleanedCode.substring(0, 10)}...`
      })

      // 尝试从错误响应中提取有用信息
      let errorMessage = `HTTP ${status}`

      if (errorData) {
        if (typeof errorData === 'string') {
          errorMessage += `: ${errorData}`
        } else if (errorData.error) {
          errorMessage += `: ${errorData.error}`
          if (errorData.error_description) {
            errorMessage += ` - ${errorData.error_description}`
          }
>>>>>>> 5f01d876
        } else {
          errorMessage += `: ${JSON.stringify(errorData)}`
        }
      }

      throw new Error(`Token exchange failed: ${errorMessage}`)
    } else if (error.request) {
      // 请求被发送但没有收到响应
      logger.error('❌ OAuth token exchange failed with network error', {
        message: error.message,
        code: error.code,
        hasProxy: !!proxyConfig
      })
      throw new Error('Token exchange failed: No response from server (network error or timeout)')
    } else {
      // 其他错误
      logger.error('❌ OAuth token exchange failed with unknown error', {
        message: error.message,
        stack: error.stack
      })
      throw new Error(`Token exchange failed: ${error.message}`)
    }
  }
}

/**
 * 解析回调 URL 或授权码
 * @param {string} input - 完整的回调 URL 或直接的授权码
 * @returns {string} 授权码
 */
function parseCallbackUrl(input) {
  if (!input || typeof input !== 'string') {
    throw new Error('请提供有效的授权码或回调 URL')
  }

  const trimmedInput = input.trim()

  // 情况1: 尝试作为完整URL解析
  if (trimmedInput.startsWith('http://') || trimmedInput.startsWith('https://')) {
    try {
      const urlObj = new URL(trimmedInput)
      const authorizationCode = urlObj.searchParams.get('code')

      if (!authorizationCode) {
        throw new Error('回调 URL 中未找到授权码 (code 参数)')
      }

      return authorizationCode
    } catch (error) {
      if (error.message.includes('回调 URL 中未找到授权码')) {
        throw error
      }
      throw new Error('无效的 URL 格式，请检查回调 URL 是否正确')
    }
  }

  // 情况2: 直接的授权码（可能包含URL fragments）
  // 参考claude-code-login.js的处理方式：移除URL fragments和参数
  const cleanedCode = trimmedInput.split('#')[0]?.split('&')[0] ?? trimmedInput

  // 验证授权码格式（Claude的授权码通常是base64url格式）
  if (!cleanedCode || cleanedCode.length < 10) {
    throw new Error('授权码格式无效，请确保复制了完整的 Authorization Code')
  }

  // 基本格式验证：授权码应该只包含字母、数字、下划线、连字符
  const validCodePattern = /^[A-Za-z0-9_-]+$/
  if (!validCodePattern.test(cleanedCode)) {
    throw new Error('授权码包含无效字符，请检查是否复制了正确的 Authorization Code')
  }

  return cleanedCode
}

/**
 * 格式化为Claude标准格式
 * @param {object} tokenData - token数据
 * @returns {object} claudeAiOauth格式的数据
 */
function formatClaudeCredentials(tokenData) {
  return {
    claudeAiOauth: {
      accessToken: tokenData.accessToken,
      refreshToken: tokenData.refreshToken,
      expiresAt: tokenData.expiresAt,
      scopes: tokenData.scopes,
      isMax: tokenData.isMax
    }
  }
}

module.exports = {
  OAUTH_CONFIG,
  generateOAuthParams,
  exchangeCodeForTokens,
  parseCallbackUrl,
  formatClaudeCredentials,
  generateState,
  generateCodeVerifier,
  generateCodeChallenge,
  generateAuthUrl,
  createProxyAgent
}<|MERGE_RESOLUTION|>--- conflicted
+++ resolved
@@ -128,88 +128,6 @@
   // 清理授权码，移除URL片段
   const cleanedCode = authorizationCode.split('#')[0]?.split('&')[0] ?? authorizationCode
 
-<<<<<<< HEAD
-    try {
-        logger.debug('🔄 Attempting OAuth token exchange', {
-            url: OAUTH_CONFIG.TOKEN_URL,
-            codeLength: cleanedCode.length,
-            codePrefix: cleanedCode.substring(0, 10) + '...',
-            hasProxy: !!proxyConfig,
-            proxyType: proxyConfig?.type || 'none'
-        });
-
-        const response = await axios.post(OAUTH_CONFIG.TOKEN_URL, params, {
-            headers: {
-                'Content-Type': 'application/json',
-                'User-Agent': 'claude-cli/1.0.56 (external, cli)',
-                'Accept': 'application/json, text/plain, */*',
-                'Accept-Language': 'en-US,en;q=0.9',
-                'Referer': 'https://claude.ai/',
-                'Origin': 'https://claude.ai'
-            },
-            httpsAgent: agent,
-            timeout: 600000 // 10分钟超时
-        });
-
-        logger.success('✅ OAuth token exchange successful', {
-            status: response.status,
-            hasAccessToken: !!response.data?.access_token,
-            hasRefreshToken: !!response.data?.refresh_token,
-            scopes: response.data?.scope
-        });
-
-        const data = response.data;
-        
-        // 返回Claude格式的token数据
-        return {
-            accessToken: data.access_token,
-            refreshToken: data.refresh_token,
-            expiresAt: (Math.floor(Date.now() / 1000) + data.expires_in) * 1000,
-            scopes: data.scope ? data.scope.split(' ') : ['user:inference', 'user:profile'],
-            isMax: true
-        };
-    } catch (error) {
-        // 处理axios错误响应
-        if (error.response) {
-            // 服务器返回了错误状态码
-            const status = error.response.status;
-            const errorData = error.response.data;
-            
-            logger.error('❌ OAuth token exchange failed with server error', {
-                status: status,
-                statusText: error.response.statusText,
-                headers: error.response.headers,
-                data: errorData,
-                codeLength: cleanedCode.length,
-                codePrefix: cleanedCode.substring(0, 10) + '...'
-            });
-            
-            // 尝试从错误响应中提取有用信息
-            let errorMessage = `HTTP ${status}`;
-            
-            if (errorData) {
-                if (typeof errorData === 'string') {
-                    errorMessage += `: ${errorData}`;
-                } else if (errorData.error) {
-                    errorMessage += `: ${errorData.error}`;
-                    if (errorData.error_description) {
-                        errorMessage += ` - ${errorData.error_description}`;
-                    }
-                } else {
-                    errorMessage += `: ${JSON.stringify(errorData)}`;
-                }
-            }
-            
-            throw new Error(`Token exchange failed: ${errorMessage}`);
-        } else if (error.request) {
-            // 请求被发送但没有收到响应
-            logger.error('❌ OAuth token exchange failed with network error', {
-                message: error.message,
-                code: error.code,
-                hasProxy: !!proxyConfig
-            });
-            throw new Error('Token exchange failed: No response from server (network error or timeout)');
-=======
   const params = {
     grant_type: 'authorization_code',
     client_id: OAUTH_CONFIG.CLIENT_ID,
@@ -288,7 +206,6 @@
           if (errorData.error_description) {
             errorMessage += ` - ${errorData.error_description}`
           }
->>>>>>> 5f01d876
         } else {
           errorMessage += `: ${JSON.stringify(errorData)}`
         }
