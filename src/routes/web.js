const express = require('express')
const bcrypt = require('bcryptjs')
const crypto = require('crypto')
const path = require('path')
const fs = require('fs')
const redis = require('../models/redis')
const logger = require('../utils/logger')
const config = require('../../config/config')

const router = express.Router()

// 🏠 服务静态文件
router.use('/assets', express.static(path.join(__dirname, '../../web/assets')))

// 🌐 页面路由重定向到新版 admin-spa
router.get('/', (req, res) => {
  res.redirect(301, '/admin-next/api-stats')
})

// 🔐 管理员登录
router.post('/auth/login', async (req, res) => {
  try {
    const { username, password } = req.body

    if (!username || !password) {
      return res.status(400).json({
        error: 'Missing credentials',
        message: 'Username and password are required'
      })
    }

    // 从Redis获取管理员信息
<<<<<<< HEAD
    let adminData = await redis.getSession('admin_credentials');
    
    // 如果Redis中没有管理员凭据，尝试从环境变量或init.json重新加载
    if (!adminData || Object.keys(adminData).length === 0) {
      let adminUsername, adminPassword;
      let source = 'environment variables';
      
      // 优先从环境变量读取
      if (process.env.ADMIN_USERNAME && process.env.ADMIN_PASSWORD) {
        adminUsername = process.env.ADMIN_USERNAME;
        adminPassword = process.env.ADMIN_PASSWORD;
      } else {
        // 回退到 init.json
        const initFilePath = path.join(__dirname, '../../data/init.json');
        
        if (fs.existsSync(initFilePath)) {
          try {
            const initData = JSON.parse(fs.readFileSync(initFilePath, 'utf8'));
            adminUsername = initData.adminUsername;
            adminPassword = initData.adminPassword;
            source = 'init.json';
          } catch (error) {
            logger.error('❌ Failed to read init.json:', error);
            return res.status(401).json({
              error: 'Invalid credentials',
              message: 'Invalid username or password'
            });
          }
        } else {
          return res.status(401).json({
            error: 'Invalid credentials', 
            message: 'No admin credentials configured'
          });
        }
      }
      
      if (adminUsername && adminPassword) {
        try {
          const saltRounds = 10;
          const passwordHash = await bcrypt.hash(adminPassword, saltRounds);
          
          adminData = {
            username: adminUsername,
            passwordHash: passwordHash,
            createdAt: new Date().toISOString(),
            lastLogin: null,
            updatedAt: null
          };
          
          // 重新存储到Redis，不设置过期时间
          await redis.getClient().hset('session:admin_credentials', adminData);
          
          logger.info(`✅ Admin credentials reloaded from ${source}`);
=======
    let adminData = await redis.getSession('admin_credentials')

    // 如果Redis中没有管理员凭据，尝试从init.json重新加载
    if (!adminData || Object.keys(adminData).length === 0) {
      const initFilePath = path.join(__dirname, '../../data/init.json')

      if (fs.existsSync(initFilePath)) {
        try {
          const initData = JSON.parse(fs.readFileSync(initFilePath, 'utf8'))
          const saltRounds = 10
          const passwordHash = await bcrypt.hash(initData.adminPassword, saltRounds)

          adminData = {
            username: initData.adminUsername,
            passwordHash,
            createdAt: initData.initializedAt || new Date().toISOString(),
            lastLogin: null,
            updatedAt: initData.updatedAt || null
          }

          // 重新存储到Redis，不设置过期时间
          await redis.getClient().hset('session:admin_credentials', adminData)

          logger.info('✅ Admin credentials reloaded from init.json')
>>>>>>> 5f01d876
        } catch (error) {
          logger.error('❌ Failed to reload admin credentials:', error)
          return res.status(401).json({
            error: 'Invalid credentials',
            message: 'Invalid username or password'
          })
        }
      } else {
        return res.status(401).json({
          error: 'Invalid credentials',
          message: 'Invalid username or password'
        })
      }
    }

    // 验证用户名和密码
    const isValidUsername = adminData.username === username
    const isValidPassword = await bcrypt.compare(password, adminData.passwordHash)

    if (!isValidUsername || !isValidPassword) {
      logger.security(`🔒 Failed login attempt for username: ${username}`)
      return res.status(401).json({
        error: 'Invalid credentials',
        message: 'Invalid username or password'
      })
    }

    // 生成会话token
    const sessionId = crypto.randomBytes(32).toString('hex')

    // 存储会话
    const sessionData = {
      username: adminData.username,
      loginTime: new Date().toISOString(),
      lastActivity: new Date().toISOString()
    }

    await redis.setSession(sessionId, sessionData, config.security.adminSessionTimeout)

    // 不再更新 Redis 中的最后登录时间，因为 Redis 只是缓存
    // init.json 是唯一真实数据源

    logger.success(`🔐 Admin login successful: ${username}`)

    return res.json({
      success: true,
      token: sessionId,
      expiresIn: config.security.adminSessionTimeout,
      username: adminData.username // 返回真实用户名
    })
  } catch (error) {
    logger.error('❌ Login error:', error)
    return res.status(500).json({
      error: 'Login failed',
      message: 'Internal server error'
    })
  }
})

// 🚪 管理员登出
router.post('/auth/logout', async (req, res) => {
  try {
    const token = req.headers['authorization']?.replace('Bearer ', '') || req.cookies?.adminToken

    if (token) {
      await redis.deleteSession(token)
      logger.success('🚪 Admin logout successful')
    }

    return res.json({ success: true, message: 'Logout successful' })
  } catch (error) {
    logger.error('❌ Logout error:', error)
    return res.status(500).json({
      error: 'Logout failed',
      message: 'Internal server error'
    })
  }
})

// 🔑 修改账户信息
router.post('/auth/change-password', async (req, res) => {
  try {
    const token = req.headers['authorization']?.replace('Bearer ', '') || req.cookies?.adminToken

    if (!token) {
      return res.status(401).json({
        error: 'No token provided',
        message: 'Authentication required'
      })
    }

    const { newUsername, currentPassword, newPassword } = req.body

    if (!currentPassword || !newPassword) {
      return res.status(400).json({
        error: 'Missing required fields',
        message: 'Current password and new password are required'
      })
    }

    // 验证新密码长度
    if (newPassword.length < 8) {
      return res.status(400).json({
        error: 'Password too short',
        message: 'New password must be at least 8 characters long'
      })
    }

    // 获取当前会话
    const sessionData = await redis.getSession(token)
    if (!sessionData) {
      return res.status(401).json({
        error: 'Invalid token',
        message: 'Session expired or invalid'
      })
    }

    // 获取当前管理员信息
    const adminData = await redis.getSession('admin_credentials')
    if (!adminData) {
      return res.status(500).json({
        error: 'Admin data not found',
        message: 'Administrator credentials not found'
      })
    }

    // 验证当前密码
    const isValidPassword = await bcrypt.compare(currentPassword, adminData.passwordHash)
    if (!isValidPassword) {
      logger.security(`🔒 Invalid current password attempt for user: ${sessionData.username}`)
      return res.status(401).json({
        error: 'Invalid current password',
        message: 'Current password is incorrect'
      })
    }

    // 准备更新的数据
    const updatedUsername =
      newUsername && newUsername.trim() ? newUsername.trim() : adminData.username

    // 先更新 init.json（唯一真实数据源）
    const initFilePath = path.join(__dirname, '../../data/init.json')
    if (!fs.existsSync(initFilePath)) {
      return res.status(500).json({
        error: 'Configuration file not found',
        message: 'init.json file is missing'
      })
    }

    try {
      const initData = JSON.parse(fs.readFileSync(initFilePath, 'utf8'))
      // const oldData = { ...initData }; // 备份旧数据

      // 更新 init.json
      initData.adminUsername = updatedUsername
      initData.adminPassword = newPassword // 保存明文密码到init.json
      initData.updatedAt = new Date().toISOString()

      // 先写入文件（如果失败则不会影响 Redis）
      fs.writeFileSync(initFilePath, JSON.stringify(initData, null, 2))

      // 文件写入成功后，更新 Redis 缓存
      const saltRounds = 10
      const newPasswordHash = await bcrypt.hash(newPassword, saltRounds)

      const updatedAdminData = {
        username: updatedUsername,
        passwordHash: newPasswordHash,
        createdAt: adminData.createdAt,
        lastLogin: adminData.lastLogin,
        updatedAt: new Date().toISOString()
      }

      await redis.setSession('admin_credentials', updatedAdminData)
    } catch (fileError) {
      logger.error('❌ Failed to update init.json:', fileError)
      return res.status(500).json({
        error: 'Update failed',
        message: 'Failed to update configuration file'
      })
    }

    // 清除当前会话（强制用户重新登录）
    await redis.deleteSession(token)

    logger.success(`🔐 Admin password changed successfully for user: ${updatedUsername}`)

    return res.json({
      success: true,
      message: 'Password changed successfully. Please login again.',
      newUsername: updatedUsername
    })
  } catch (error) {
    logger.error('❌ Change password error:', error)
    return res.status(500).json({
      error: 'Change password failed',
      message: 'Internal server error'
    })
  }
})

// 👤 获取当前用户信息
router.get('/auth/user', async (req, res) => {
  try {
    const token = req.headers['authorization']?.replace('Bearer ', '') || req.cookies?.adminToken

    if (!token) {
      return res.status(401).json({
        error: 'No token provided',
        message: 'Authentication required'
      })
    }

    // 获取当前会话
    const sessionData = await redis.getSession(token)
    if (!sessionData) {
      return res.status(401).json({
        error: 'Invalid token',
        message: 'Session expired or invalid'
      })
    }

    // 获取管理员信息
    const adminData = await redis.getSession('admin_credentials')
    if (!adminData) {
      return res.status(500).json({
        error: 'Admin data not found',
        message: 'Administrator credentials not found'
      })
    }

    return res.json({
      success: true,
      user: {
        username: adminData.username,
        loginTime: sessionData.loginTime,
        lastActivity: sessionData.lastActivity
      }
    })
  } catch (error) {
    logger.error('❌ Get user info error:', error)
    return res.status(500).json({
      error: 'Get user info failed',
      message: 'Internal server error'
    })
  }
})

// 🔄 刷新token
router.post('/auth/refresh', async (req, res) => {
  try {
    const token = req.headers['authorization']?.replace('Bearer ', '') || req.cookies?.adminToken

    if (!token) {
      return res.status(401).json({
        error: 'No token provided',
        message: 'Authentication required'
      })
    }

    const sessionData = await redis.getSession(token)

    if (!sessionData) {
      return res.status(401).json({
        error: 'Invalid token',
        message: 'Session expired or invalid'
      })
    }

    // 更新最后活动时间
    sessionData.lastActivity = new Date().toISOString()
    await redis.setSession(token, sessionData, config.security.adminSessionTimeout)

    return res.json({
      success: true,
      token,
      expiresIn: config.security.adminSessionTimeout
    })
  } catch (error) {
    logger.error('❌ Token refresh error:', error)
    return res.status(500).json({
      error: 'Token refresh failed',
      message: 'Internal server error'
    })
  }
})

module.exports = router<|MERGE_RESOLUTION|>--- conflicted
+++ resolved
@@ -30,61 +30,6 @@
     }
 
     // 从Redis获取管理员信息
-<<<<<<< HEAD
-    let adminData = await redis.getSession('admin_credentials');
-    
-    // 如果Redis中没有管理员凭据，尝试从环境变量或init.json重新加载
-    if (!adminData || Object.keys(adminData).length === 0) {
-      let adminUsername, adminPassword;
-      let source = 'environment variables';
-      
-      // 优先从环境变量读取
-      if (process.env.ADMIN_USERNAME && process.env.ADMIN_PASSWORD) {
-        adminUsername = process.env.ADMIN_USERNAME;
-        adminPassword = process.env.ADMIN_PASSWORD;
-      } else {
-        // 回退到 init.json
-        const initFilePath = path.join(__dirname, '../../data/init.json');
-        
-        if (fs.existsSync(initFilePath)) {
-          try {
-            const initData = JSON.parse(fs.readFileSync(initFilePath, 'utf8'));
-            adminUsername = initData.adminUsername;
-            adminPassword = initData.adminPassword;
-            source = 'init.json';
-          } catch (error) {
-            logger.error('❌ Failed to read init.json:', error);
-            return res.status(401).json({
-              error: 'Invalid credentials',
-              message: 'Invalid username or password'
-            });
-          }
-        } else {
-          return res.status(401).json({
-            error: 'Invalid credentials', 
-            message: 'No admin credentials configured'
-          });
-        }
-      }
-      
-      if (adminUsername && adminPassword) {
-        try {
-          const saltRounds = 10;
-          const passwordHash = await bcrypt.hash(adminPassword, saltRounds);
-          
-          adminData = {
-            username: adminUsername,
-            passwordHash: passwordHash,
-            createdAt: new Date().toISOString(),
-            lastLogin: null,
-            updatedAt: null
-          };
-          
-          // 重新存储到Redis，不设置过期时间
-          await redis.getClient().hset('session:admin_credentials', adminData);
-          
-          logger.info(`✅ Admin credentials reloaded from ${source}`);
-=======
     let adminData = await redis.getSession('admin_credentials')
 
     // 如果Redis中没有管理员凭据，尝试从init.json重新加载
@@ -109,7 +54,6 @@
           await redis.getClient().hset('session:admin_credentials', adminData)
 
           logger.info('✅ Admin credentials reloaded from init.json')
->>>>>>> 5f01d876
         } catch (error) {
           logger.error('❌ Failed to reload admin credentials:', error)
           return res.status(401).json({
