const express = require('express')
const apiKeyService = require('../services/apiKeyService')
const claudeAccountService = require('../services/claudeAccountService')
const claudeConsoleAccountService = require('../services/claudeConsoleAccountService')
const bedrockAccountService = require('../services/bedrockAccountService')
const geminiAccountService = require('../services/geminiAccountService')
const openaiAccountService = require('../services/openaiAccountService')
const accountGroupService = require('../services/accountGroupService')
const redis = require('../models/redis')
const { authenticateAdmin } = require('../middleware/auth')
const logger = require('../utils/logger')
const oauthHelper = require('../utils/oauthHelper')
const CostCalculator = require('../utils/costCalculator')
const pricingService = require('../services/pricingService')
const claudeCodeHeadersService = require('../services/claudeCodeHeadersService')
const axios = require('axios')
const crypto = require('crypto')
const fs = require('fs')
const path = require('path')
const config = require('../../config/config')
<<<<<<< HEAD
const { v4: _uuidv4 } = require('uuid')
=======
const { SocksProxyAgent } = require('socks-proxy-agent')
const { HttpsProxyAgent } = require('https-proxy-agent')
>>>>>>> 4c642ac3

const router = express.Router()

// 🔑 API Keys 管理

// 调试：获取API Key费用详情
router.get('/api-keys/:keyId/cost-debug', authenticateAdmin, async (req, res) => {
  try {
    const { keyId } = req.params
    const costStats = await redis.getCostStats(keyId)
    const dailyCost = await redis.getDailyCost(keyId)
    const today = redis.getDateStringInTimezone()
    const client = redis.getClientSafe()

    // 获取所有相关的Redis键
    const costKeys = await client.keys(`usage:cost:*:${keyId}:*`)
    const keyValues = {}

    for (const key of costKeys) {
      keyValues[key] = await client.get(key)
    }

    return res.json({
      keyId,
      today,
      dailyCost,
      costStats,
      redisKeys: keyValues,
      timezone: config.system.timezoneOffset || 8
    })
  } catch (error) {
    logger.error('❌ Failed to get cost debug info:', error)
    return res.status(500).json({ error: 'Failed to get cost debug info', message: error.message })
  }
})

// 获取所有API Keys
router.get('/api-keys', authenticateAdmin, async (req, res) => {
  try {
    const { timeRange = 'all' } = req.query // all, 7days, monthly
    const apiKeys = await apiKeyService.getAllApiKeys()

    // 根据时间范围计算查询模式
    const now = new Date()
    const searchPatterns = []

    if (timeRange === 'today') {
      // 今日 - 使用时区日期
      const redisClient = require('../models/redis')
      const tzDate = redisClient.getDateInTimezone(now)
      const dateStr = `${tzDate.getUTCFullYear()}-${String(tzDate.getUTCMonth() + 1).padStart(2, '0')}-${String(tzDate.getUTCDate()).padStart(2, '0')}`
      searchPatterns.push(`usage:daily:*:${dateStr}`)
    } else if (timeRange === '7days') {
      // 最近7天
      const redisClient = require('../models/redis')
      for (let i = 0; i < 7; i++) {
        const date = new Date(now)
        date.setDate(date.getDate() - i)
        const tzDate = redisClient.getDateInTimezone(date)
        const dateStr = `${tzDate.getUTCFullYear()}-${String(tzDate.getUTCMonth() + 1).padStart(2, '0')}-${String(tzDate.getUTCDate()).padStart(2, '0')}`
        searchPatterns.push(`usage:daily:*:${dateStr}`)
      }
    } else if (timeRange === 'monthly') {
      // 本月
      const redisClient = require('../models/redis')
      const tzDate = redisClient.getDateInTimezone(now)
      const currentMonth = `${tzDate.getUTCFullYear()}-${String(tzDate.getUTCMonth() + 1).padStart(2, '0')}`
      searchPatterns.push(`usage:monthly:*:${currentMonth}`)
    }

    // 为每个API Key计算准确的费用和统计数据
    for (const apiKey of apiKeys) {
      const client = redis.getClientSafe()

      if (timeRange === 'all') {
        // 全部时间：保持原有逻辑
        if (apiKey.usage && apiKey.usage.total) {
          // 使用与展开模型统计相同的数据源
          // 获取所有时间的模型统计数据
          const monthlyKeys = await client.keys(`usage:${apiKey.id}:model:monthly:*:*`)
          const modelStatsMap = new Map()

          // 汇总所有月份的数据
          for (const key of monthlyKeys) {
            const match = key.match(/usage:.+:model:monthly:(.+):\d{4}-\d{2}$/)
            if (!match) {
              continue
            }

            const model = match[1]
            const data = await client.hgetall(key)

            if (data && Object.keys(data).length > 0) {
              if (!modelStatsMap.has(model)) {
                modelStatsMap.set(model, {
                  inputTokens: 0,
                  outputTokens: 0,
                  cacheCreateTokens: 0,
                  cacheReadTokens: 0
                })
              }

              const stats = modelStatsMap.get(model)
              stats.inputTokens +=
                parseInt(data.totalInputTokens) || parseInt(data.inputTokens) || 0
              stats.outputTokens +=
                parseInt(data.totalOutputTokens) || parseInt(data.outputTokens) || 0
              stats.cacheCreateTokens +=
                parseInt(data.totalCacheCreateTokens) || parseInt(data.cacheCreateTokens) || 0
              stats.cacheReadTokens +=
                parseInt(data.totalCacheReadTokens) || parseInt(data.cacheReadTokens) || 0
            }
          }

          let totalCost = 0

          // 计算每个模型的费用
          for (const [model, stats] of modelStatsMap) {
            const usage = {
              input_tokens: stats.inputTokens,
              output_tokens: stats.outputTokens,
              cache_creation_input_tokens: stats.cacheCreateTokens,
              cache_read_input_tokens: stats.cacheReadTokens
            }

            const costResult = CostCalculator.calculateCost(usage, model)
            totalCost += costResult.costs.total
          }

          // 如果没有详细的模型数据，使用总量数据和默认模型计算
          if (modelStatsMap.size === 0) {
            const usage = {
              input_tokens: apiKey.usage.total.inputTokens || 0,
              output_tokens: apiKey.usage.total.outputTokens || 0,
              cache_creation_input_tokens: apiKey.usage.total.cacheCreateTokens || 0,
              cache_read_input_tokens: apiKey.usage.total.cacheReadTokens || 0
            }

            const costResult = CostCalculator.calculateCost(usage, 'claude-3-5-haiku-20241022')
            totalCost = costResult.costs.total
          }

          // 添加格式化的费用到响应数据
          apiKey.usage.total.cost = totalCost
          apiKey.usage.total.formattedCost = CostCalculator.formatCost(totalCost)
        }
      } else {
        // 7天或本月：重新计算统计数据
        const tempUsage = {
          requests: 0,
          tokens: 0,
          allTokens: 0, // 添加allTokens字段
          inputTokens: 0,
          outputTokens: 0,
          cacheCreateTokens: 0,
          cacheReadTokens: 0
        }

        // 获取指定时间范围的统计数据
        for (const pattern of searchPatterns) {
          const keys = await client.keys(pattern.replace('*', apiKey.id))

          for (const key of keys) {
            const data = await client.hgetall(key)
            if (data && Object.keys(data).length > 0) {
              // 使用与 redis.js incrementTokenUsage 中相同的字段名
              tempUsage.requests += parseInt(data.totalRequests) || parseInt(data.requests) || 0
              tempUsage.tokens += parseInt(data.totalTokens) || parseInt(data.tokens) || 0
              tempUsage.allTokens += parseInt(data.totalAllTokens) || parseInt(data.allTokens) || 0 // 读取包含所有Token的字段
              tempUsage.inputTokens +=
                parseInt(data.totalInputTokens) || parseInt(data.inputTokens) || 0
              tempUsage.outputTokens +=
                parseInt(data.totalOutputTokens) || parseInt(data.outputTokens) || 0
              tempUsage.cacheCreateTokens +=
                parseInt(data.totalCacheCreateTokens) || parseInt(data.cacheCreateTokens) || 0
              tempUsage.cacheReadTokens +=
                parseInt(data.totalCacheReadTokens) || parseInt(data.cacheReadTokens) || 0
            }
          }
        }

        // 计算指定时间范围的费用
        let totalCost = 0
        const redisClient = require('../models/redis')
        const tzToday = redisClient.getDateStringInTimezone(now)
        const tzDate = redisClient.getDateInTimezone(now)
        const tzMonth = `${tzDate.getUTCFullYear()}-${String(tzDate.getUTCMonth() + 1).padStart(2, '0')}`

        const modelKeys =
          timeRange === 'today'
            ? await client.keys(`usage:${apiKey.id}:model:daily:*:${tzToday}`)
            : timeRange === '7days'
              ? await client.keys(`usage:${apiKey.id}:model:daily:*:*`)
              : await client.keys(`usage:${apiKey.id}:model:monthly:*:${tzMonth}`)

        const modelStatsMap = new Map()

        // 过滤和汇总相应时间范围的模型数据
        for (const key of modelKeys) {
          if (timeRange === '7days') {
            // 检查是否在最近7天内
            const dateMatch = key.match(/\d{4}-\d{2}-\d{2}$/)
            if (dateMatch) {
              const keyDate = new Date(dateMatch[0])
              const daysDiff = Math.floor((now - keyDate) / (1000 * 60 * 60 * 24))
              if (daysDiff > 6) {
                continue
              }
            }
          } else if (timeRange === 'today') {
            // today选项已经在查询时过滤了，不需要额外处理
          }

          const modelMatch = key.match(
            /usage:.+:model:(?:daily|monthly):(.+):\d{4}-\d{2}(?:-\d{2})?$/
          )
          if (!modelMatch) {
            continue
          }

          const model = modelMatch[1]
          const data = await client.hgetall(key)

          if (data && Object.keys(data).length > 0) {
            if (!modelStatsMap.has(model)) {
              modelStatsMap.set(model, {
                inputTokens: 0,
                outputTokens: 0,
                cacheCreateTokens: 0,
                cacheReadTokens: 0
              })
            }

            const stats = modelStatsMap.get(model)
            stats.inputTokens += parseInt(data.totalInputTokens) || parseInt(data.inputTokens) || 0
            stats.outputTokens +=
              parseInt(data.totalOutputTokens) || parseInt(data.outputTokens) || 0
            stats.cacheCreateTokens +=
              parseInt(data.totalCacheCreateTokens) || parseInt(data.cacheCreateTokens) || 0
            stats.cacheReadTokens +=
              parseInt(data.totalCacheReadTokens) || parseInt(data.cacheReadTokens) || 0
          }
        }

        // 计算费用
        for (const [model, stats] of modelStatsMap) {
          const usage = {
            input_tokens: stats.inputTokens,
            output_tokens: stats.outputTokens,
            cache_creation_input_tokens: stats.cacheCreateTokens,
            cache_read_input_tokens: stats.cacheReadTokens
          }

          const costResult = CostCalculator.calculateCost(usage, model)
          totalCost += costResult.costs.total
        }

        // 如果没有模型数据，使用临时统计数据计算
        if (modelStatsMap.size === 0 && tempUsage.tokens > 0) {
          const usage = {
            input_tokens: tempUsage.inputTokens,
            output_tokens: tempUsage.outputTokens,
            cache_creation_input_tokens: tempUsage.cacheCreateTokens,
            cache_read_input_tokens: tempUsage.cacheReadTokens
          }

          const costResult = CostCalculator.calculateCost(usage, 'claude-3-5-haiku-20241022')
          totalCost = costResult.costs.total
        }

        // 使用从Redis读取的allTokens，如果没有则计算
        const allTokens =
          tempUsage.allTokens ||
          tempUsage.inputTokens +
            tempUsage.outputTokens +
            tempUsage.cacheCreateTokens +
            tempUsage.cacheReadTokens

        // 更新API Key的usage数据为指定时间范围的数据
        apiKey.usage[timeRange] = {
          ...tempUsage,
          tokens: allTokens, // 使用包含所有Token的总数
          allTokens,
          cost: totalCost,
          formattedCost: CostCalculator.formatCost(totalCost)
        }

        // 为了保持兼容性，也更新total字段
        apiKey.usage.total = apiKey.usage[timeRange]
      }
    }

    return res.json({ success: true, data: apiKeys })
  } catch (error) {
    logger.error('❌ Failed to get API keys:', error)
    return res.status(500).json({ error: 'Failed to get API keys', message: error.message })
  }
})

// 获取支持的客户端列表
router.get('/supported-clients', authenticateAdmin, async (req, res) => {
  try {
    // 检查配置是否存在，如果不存在则使用默认值
    const predefinedClients = config.clientRestrictions?.predefinedClients || [
      {
        id: 'claude_code',
        name: 'ClaudeCode',
        description: 'Official Claude Code CLI'
      },
      {
        id: 'gemini_cli',
        name: 'Gemini-CLI',
        description: 'Gemini Command Line Interface'
      }
    ]

    const clients = predefinedClients.map((client) => ({
      id: client.id,
      name: client.name,
      description: client.description
    }))

    return res.json({ success: true, data: clients })
  } catch (error) {
    logger.error('❌ Failed to get supported clients:', error)
    return res
      .status(500)
      .json({ error: 'Failed to get supported clients', message: error.message })
  }
})

// 获取已存在的标签列表
router.get('/api-keys/tags', authenticateAdmin, async (req, res) => {
  try {
    const apiKeys = await apiKeyService.getAllApiKeys()
    const tagSet = new Set()

    // 收集所有API Keys的标签
    for (const apiKey of apiKeys) {
      if (apiKey.tags && Array.isArray(apiKey.tags)) {
        apiKey.tags.forEach((tag) => {
          if (tag && tag.trim()) {
            tagSet.add(tag.trim())
          }
        })
      }
    }

    // 转换为数组并排序
    const tags = Array.from(tagSet).sort()

    logger.info(`📋 Retrieved ${tags.length} unique tags from API keys`)
    return res.json({ success: true, data: tags })
  } catch (error) {
    logger.error('❌ Failed to get API key tags:', error)
    return res.status(500).json({ error: 'Failed to get API key tags', message: error.message })
  }
})

// 创建新的API Key
router.post('/api-keys', authenticateAdmin, async (req, res) => {
  try {
    const {
      name,
      description,
      tokenLimit,
      expiresAt,
      claudeAccountId,
      claudeConsoleAccountId,
      geminiAccountId,
      openaiAccountId,
      bedrockAccountId,
      permissions,
      concurrencyLimit,
      rateLimitWindow,
      rateLimitRequests,
      enableModelRestriction,
      restrictedModels,
      enableClientRestriction,
      allowedClients,
      dailyCostLimit,
      tags
    } = req.body

    // 输入验证
    if (!name || typeof name !== 'string' || name.trim().length === 0) {
      return res.status(400).json({ error: 'Name is required and must be a non-empty string' })
    }

    if (name.length > 100) {
      return res.status(400).json({ error: 'Name must be less than 100 characters' })
    }

    if (description && (typeof description !== 'string' || description.length > 500)) {
      return res
        .status(400)
        .json({ error: 'Description must be a string with less than 500 characters' })
    }

    if (tokenLimit && (!Number.isInteger(Number(tokenLimit)) || Number(tokenLimit) < 0)) {
      return res.status(400).json({ error: 'Token limit must be a non-negative integer' })
    }

    if (
      concurrencyLimit !== undefined &&
      concurrencyLimit !== null &&
      concurrencyLimit !== '' &&
      (!Number.isInteger(Number(concurrencyLimit)) || Number(concurrencyLimit) < 0)
    ) {
      return res.status(400).json({ error: 'Concurrency limit must be a non-negative integer' })
    }

    if (
      rateLimitWindow !== undefined &&
      rateLimitWindow !== null &&
      rateLimitWindow !== '' &&
      (!Number.isInteger(Number(rateLimitWindow)) || Number(rateLimitWindow) < 1)
    ) {
      return res
        .status(400)
        .json({ error: 'Rate limit window must be a positive integer (minutes)' })
    }

    if (
      rateLimitRequests !== undefined &&
      rateLimitRequests !== null &&
      rateLimitRequests !== '' &&
      (!Number.isInteger(Number(rateLimitRequests)) || Number(rateLimitRequests) < 1)
    ) {
      return res.status(400).json({ error: 'Rate limit requests must be a positive integer' })
    }

    // 验证模型限制字段
    if (enableModelRestriction !== undefined && typeof enableModelRestriction !== 'boolean') {
      return res.status(400).json({ error: 'Enable model restriction must be a boolean' })
    }

    if (restrictedModels !== undefined && !Array.isArray(restrictedModels)) {
      return res.status(400).json({ error: 'Restricted models must be an array' })
    }

    // 验证客户端限制字段
    if (enableClientRestriction !== undefined && typeof enableClientRestriction !== 'boolean') {
      return res.status(400).json({ error: 'Enable client restriction must be a boolean' })
    }

    if (allowedClients !== undefined && !Array.isArray(allowedClients)) {
      return res.status(400).json({ error: 'Allowed clients must be an array' })
    }

    // 验证标签字段
    if (tags !== undefined && !Array.isArray(tags)) {
      return res.status(400).json({ error: 'Tags must be an array' })
    }

    if (tags && tags.some((tag) => typeof tag !== 'string' || tag.trim().length === 0)) {
      return res.status(400).json({ error: 'All tags must be non-empty strings' })
    }

    const newKey = await apiKeyService.generateApiKey({
      name,
      description,
      tokenLimit,
      expiresAt,
      claudeAccountId,
      claudeConsoleAccountId,
      geminiAccountId,
      openaiAccountId,
      bedrockAccountId,
      permissions,
      concurrencyLimit,
      rateLimitWindow,
      rateLimitRequests,
      enableModelRestriction,
      restrictedModels,
      enableClientRestriction,
      allowedClients,
      dailyCostLimit,
      tags
    })

    logger.success(`🔑 Admin created new API key: ${name}`)
    return res.json({ success: true, data: newKey })
  } catch (error) {
    logger.error('❌ Failed to create API key:', error)
    return res.status(500).json({ error: 'Failed to create API key', message: error.message })
  }
})

// 批量创建API Keys
router.post('/api-keys/batch', authenticateAdmin, async (req, res) => {
  try {
    const {
      baseName,
      count,
      description,
      tokenLimit,
      expiresAt,
      claudeAccountId,
      claudeConsoleAccountId,
      geminiAccountId,
      openaiAccountId,
      permissions,
      concurrencyLimit,
      rateLimitWindow,
      rateLimitRequests,
      enableModelRestriction,
      restrictedModels,
      enableClientRestriction,
      allowedClients,
      dailyCostLimit,
      tags
    } = req.body

    // 输入验证
    if (!baseName || typeof baseName !== 'string' || baseName.trim().length === 0) {
      return res.status(400).json({ error: 'Base name is required and must be a non-empty string' })
    }

    if (!count || !Number.isInteger(count) || count < 2 || count > 500) {
      return res.status(400).json({ error: 'Count must be an integer between 2 and 500' })
    }

    if (baseName.length > 90) {
      return res
        .status(400)
        .json({ error: 'Base name must be less than 90 characters to allow for numbering' })
    }

    // 生成批量API Keys
    const createdKeys = []
    const errors = []

    for (let i = 1; i <= count; i++) {
      try {
        const name = `${baseName}_${i}`
        const newKey = await apiKeyService.generateApiKey({
          name,
          description,
          tokenLimit,
          expiresAt,
          claudeAccountId,
          claudeConsoleAccountId,
          geminiAccountId,
          openaiAccountId,
          permissions,
          concurrencyLimit,
          rateLimitWindow,
          rateLimitRequests,
          enableModelRestriction,
          restrictedModels,
          enableClientRestriction,
          allowedClients,
          dailyCostLimit,
          tags
        })

        // 保留原始 API Key 供返回
        createdKeys.push({
          ...newKey,
          apiKey: newKey.apiKey
        })
      } catch (error) {
        errors.push({
          index: i,
          name: `${baseName}_${i}`,
          error: error.message
        })
      }
    }

    // 如果有部分失败，返回部分成功的结果
    if (errors.length > 0 && createdKeys.length === 0) {
      return res.status(400).json({
        success: false,
        error: 'Failed to create any API keys',
        errors
      })
    }

    // 返回创建的keys（包含完整的apiKey）
    return res.json({
      success: true,
      data: createdKeys,
      errors: errors.length > 0 ? errors : undefined,
      summary: {
        requested: count,
        created: createdKeys.length,
        failed: errors.length
      }
    })
  } catch (error) {
    logger.error('Failed to batch create API keys:', error)
    return res.status(500).json({
      success: false,
      error: 'Failed to batch create API keys',
      message: error.message
    })
  }
})

// 更新API Key
router.put('/api-keys/:keyId', authenticateAdmin, async (req, res) => {
  try {
    const { keyId } = req.params
    const {
      tokenLimit,
      concurrencyLimit,
      rateLimitWindow,
      rateLimitRequests,
      isActive,
      claudeAccountId,
      claudeConsoleAccountId,
      geminiAccountId,
      openaiAccountId,
      bedrockAccountId,
      permissions,
      enableModelRestriction,
      restrictedModels,
      enableClientRestriction,
      allowedClients,
      expiresAt,
      dailyCostLimit,
      tags
    } = req.body

    // 只允许更新指定字段
    const updates = {}

    if (tokenLimit !== undefined && tokenLimit !== null && tokenLimit !== '') {
      if (!Number.isInteger(Number(tokenLimit)) || Number(tokenLimit) < 0) {
        return res.status(400).json({ error: 'Token limit must be a non-negative integer' })
      }
      updates.tokenLimit = Number(tokenLimit)
    }

    if (concurrencyLimit !== undefined && concurrencyLimit !== null && concurrencyLimit !== '') {
      if (!Number.isInteger(Number(concurrencyLimit)) || Number(concurrencyLimit) < 0) {
        return res.status(400).json({ error: 'Concurrency limit must be a non-negative integer' })
      }
      updates.concurrencyLimit = Number(concurrencyLimit)
    }

    if (rateLimitWindow !== undefined && rateLimitWindow !== null && rateLimitWindow !== '') {
      if (!Number.isInteger(Number(rateLimitWindow)) || Number(rateLimitWindow) < 0) {
        return res
          .status(400)
          .json({ error: 'Rate limit window must be a non-negative integer (minutes)' })
      }
      updates.rateLimitWindow = Number(rateLimitWindow)
    }

    if (rateLimitRequests !== undefined && rateLimitRequests !== null && rateLimitRequests !== '') {
      if (!Number.isInteger(Number(rateLimitRequests)) || Number(rateLimitRequests) < 0) {
        return res.status(400).json({ error: 'Rate limit requests must be a non-negative integer' })
      }
      updates.rateLimitRequests = Number(rateLimitRequests)
    }

    if (claudeAccountId !== undefined) {
      // 空字符串表示解绑，null或空字符串都设置为空字符串
      updates.claudeAccountId = claudeAccountId || ''
    }

    if (claudeConsoleAccountId !== undefined) {
      // 空字符串表示解绑，null或空字符串都设置为空字符串
      updates.claudeConsoleAccountId = claudeConsoleAccountId || ''
    }

    if (geminiAccountId !== undefined) {
      // 空字符串表示解绑，null或空字符串都设置为空字符串
      updates.geminiAccountId = geminiAccountId || ''
    }

    if (openaiAccountId !== undefined) {
      // 空字符串表示解绑，null或空字符串都设置为空字符串
      updates.openaiAccountId = openaiAccountId || ''
    }

    if (bedrockAccountId !== undefined) {
      // 空字符串表示解绑，null或空字符串都设置为空字符串
      updates.bedrockAccountId = bedrockAccountId || ''
    }

    if (permissions !== undefined) {
      // 验证权限值
      if (!['claude', 'gemini', 'openai', 'all'].includes(permissions)) {
        return res
          .status(400)
          .json({ error: 'Invalid permissions value. Must be claude, gemini, openai, or all' })
      }
      updates.permissions = permissions
    }

    // 处理模型限制字段
    if (enableModelRestriction !== undefined) {
      if (typeof enableModelRestriction !== 'boolean') {
        return res.status(400).json({ error: 'Enable model restriction must be a boolean' })
      }
      updates.enableModelRestriction = enableModelRestriction
    }

    if (restrictedModels !== undefined) {
      if (!Array.isArray(restrictedModels)) {
        return res.status(400).json({ error: 'Restricted models must be an array' })
      }
      updates.restrictedModels = restrictedModels
    }

    // 处理客户端限制字段
    if (enableClientRestriction !== undefined) {
      if (typeof enableClientRestriction !== 'boolean') {
        return res.status(400).json({ error: 'Enable client restriction must be a boolean' })
      }
      updates.enableClientRestriction = enableClientRestriction
    }

    if (allowedClients !== undefined) {
      if (!Array.isArray(allowedClients)) {
        return res.status(400).json({ error: 'Allowed clients must be an array' })
      }
      updates.allowedClients = allowedClients
    }

    // 处理过期时间字段
    if (expiresAt !== undefined) {
      if (expiresAt === null) {
        // null 表示永不过期
        updates.expiresAt = null
        updates.isActive = true
      } else {
        // 验证日期格式
        const expireDate = new Date(expiresAt)
        if (isNaN(expireDate.getTime())) {
          return res.status(400).json({ error: 'Invalid expiration date format' })
        }
        updates.expiresAt = expiresAt
        updates.isActive = expireDate > new Date() // 如果过期时间在当前时间之后，则设置为激活状态
      }
    }

    // 处理每日费用限制
    if (dailyCostLimit !== undefined && dailyCostLimit !== null && dailyCostLimit !== '') {
      const costLimit = Number(dailyCostLimit)
      if (isNaN(costLimit) || costLimit < 0) {
        return res.status(400).json({ error: 'Daily cost limit must be a non-negative number' })
      }
      updates.dailyCostLimit = costLimit
    }

    // 处理标签
    if (tags !== undefined) {
      if (!Array.isArray(tags)) {
        return res.status(400).json({ error: 'Tags must be an array' })
      }
      if (tags.some((tag) => typeof tag !== 'string' || tag.trim().length === 0)) {
        return res.status(400).json({ error: 'All tags must be non-empty strings' })
      }
      updates.tags = tags
    }

    // 处理活跃/禁用状态状态, 放在过期处理后，以确保后续增加禁用key功能
    if (isActive !== undefined) {
      if (typeof isActive !== 'boolean') {
        return res.status(400).json({ error: 'isActive must be a boolean' })
      }
      updates.isActive = isActive
    }

    await apiKeyService.updateApiKey(keyId, updates)

    logger.success(`📝 Admin updated API key: ${keyId}`)
    return res.json({ success: true, message: 'API key updated successfully' })
  } catch (error) {
    logger.error('❌ Failed to update API key:', error)
    return res.status(500).json({ error: 'Failed to update API key', message: error.message })
  }
})

// 删除API Key
router.delete('/api-keys/:keyId', authenticateAdmin, async (req, res) => {
  try {
    const { keyId } = req.params

    await apiKeyService.deleteApiKey(keyId)

    logger.success(`🗑️ Admin deleted API key: ${keyId}`)
    return res.json({ success: true, message: 'API key deleted successfully' })
  } catch (error) {
    logger.error('❌ Failed to delete API key:', error)
    return res.status(500).json({ error: 'Failed to delete API key', message: error.message })
  }
})

// 👥 账户分组管理

// 创建账户分组
router.post('/account-groups', authenticateAdmin, async (req, res) => {
  try {
    const { name, platform, description } = req.body

    const group = await accountGroupService.createGroup({
      name,
      platform,
      description
    })

    return res.json({ success: true, data: group })
  } catch (error) {
    logger.error('❌ Failed to create account group:', error)
    return res.status(400).json({ error: error.message })
  }
})

// 获取所有分组
router.get('/account-groups', authenticateAdmin, async (req, res) => {
  try {
    const { platform } = req.query
    const groups = await accountGroupService.getAllGroups(platform)
    return res.json({ success: true, data: groups })
  } catch (error) {
    logger.error('❌ Failed to get account groups:', error)
    return res.status(500).json({ error: error.message })
  }
})

// 获取分组详情
router.get('/account-groups/:groupId', authenticateAdmin, async (req, res) => {
  try {
    const { groupId } = req.params
    const group = await accountGroupService.getGroup(groupId)

    if (!group) {
      return res.status(404).json({ error: '分组不存在' })
    }

    return res.json({ success: true, data: group })
  } catch (error) {
    logger.error('❌ Failed to get account group:', error)
    return res.status(500).json({ error: error.message })
  }
})

// 更新分组
router.put('/account-groups/:groupId', authenticateAdmin, async (req, res) => {
  try {
    const { groupId } = req.params
    const updates = req.body

    const updatedGroup = await accountGroupService.updateGroup(groupId, updates)
    return res.json({ success: true, data: updatedGroup })
  } catch (error) {
    logger.error('❌ Failed to update account group:', error)
    return res.status(400).json({ error: error.message })
  }
})

// 删除分组
router.delete('/account-groups/:groupId', authenticateAdmin, async (req, res) => {
  try {
    const { groupId } = req.params
    await accountGroupService.deleteGroup(groupId)
    return res.json({ success: true, message: '分组删除成功' })
  } catch (error) {
    logger.error('❌ Failed to delete account group:', error)
    return res.status(400).json({ error: error.message })
  }
})

// 获取分组成员
router.get('/account-groups/:groupId/members', authenticateAdmin, async (req, res) => {
  try {
    const { groupId } = req.params
    const memberIds = await accountGroupService.getGroupMembers(groupId)

    // 获取成员详细信息
    const members = []
    for (const memberId of memberIds) {
      // 尝试从不同的服务获取账户信息
      let account = null

      // 先尝试Claude OAuth账户
      account = await claudeAccountService.getAccount(memberId)

      // 如果找不到，尝试Claude Console账户
      if (!account) {
        account = await claudeConsoleAccountService.getAccount(memberId)
      }

      // 如果还找不到，尝试Gemini账户
      if (!account) {
        account = await geminiAccountService.getAccount(memberId)
      }

      // 如果还找不到，尝试OpenAI账户
      if (!account) {
        account = await openaiAccountService.getAccount(memberId)
      }

      if (account) {
        members.push(account)
      }
    }

    return res.json({ success: true, data: members })
  } catch (error) {
    logger.error('❌ Failed to get group members:', error)
    return res.status(500).json({ error: error.message })
  }
})

// 🏢 Claude 账户管理

// 生成OAuth授权URL
router.post('/claude-accounts/generate-auth-url', authenticateAdmin, async (req, res) => {
  try {
    const { proxy } = req.body // 接收代理配置
    const oauthParams = await oauthHelper.generateOAuthParams()

    // 将codeVerifier和state临时存储到Redis，用于后续验证
    const sessionId = require('crypto').randomUUID()
    await redis.setOAuthSession(sessionId, {
      codeVerifier: oauthParams.codeVerifier,
      state: oauthParams.state,
      codeChallenge: oauthParams.codeChallenge,
      proxy: proxy || null, // 存储代理配置
      createdAt: new Date().toISOString(),
      expiresAt: new Date(Date.now() + 10 * 60 * 1000).toISOString() // 10分钟过期
    })

    logger.success('🔗 Generated OAuth authorization URL with proxy support')
    return res.json({
      success: true,
      data: {
        authUrl: oauthParams.authUrl,
        sessionId,
        instructions: [
          '1. 复制上面的链接到浏览器中打开',
          '2. 登录您的 Anthropic 账户',
          '3. 同意应用权限',
          '4. 复制浏览器地址栏中的完整 URL',
          '5. 在添加账户表单中粘贴完整的回调 URL 和授权码'
        ]
      }
    })
  } catch (error) {
    logger.error('❌ Failed to generate OAuth URL:', error)
    return res.status(500).json({ error: 'Failed to generate OAuth URL', message: error.message })
  }
})

// 验证授权码并获取token
router.post('/claude-accounts/exchange-code', authenticateAdmin, async (req, res) => {
  try {
    const { sessionId, authorizationCode, callbackUrl } = req.body

    if (!sessionId || (!authorizationCode && !callbackUrl)) {
      return res
        .status(400)
        .json({ error: 'Session ID and authorization code (or callback URL) are required' })
    }

    // 从Redis获取OAuth会话信息
    const oauthSession = await redis.getOAuthSession(sessionId)
    if (!oauthSession) {
      return res.status(400).json({ error: 'Invalid or expired OAuth session' })
    }

    // 检查会话是否过期
    if (new Date() > new Date(oauthSession.expiresAt)) {
      await redis.deleteOAuthSession(sessionId)
      return res
        .status(400)
        .json({ error: 'OAuth session has expired, please generate a new authorization URL' })
    }

    // 统一处理授权码输入（可能是直接的code或完整的回调URL）
    let finalAuthCode
    const inputValue = callbackUrl || authorizationCode

    try {
      finalAuthCode = oauthHelper.parseCallbackUrl(inputValue)
    } catch (parseError) {
      return res
        .status(400)
        .json({ error: 'Failed to parse authorization input', message: parseError.message })
    }

    // 交换访问令牌
    const tokenData = await oauthHelper.exchangeCodeForTokens(
      finalAuthCode,
      oauthSession.codeVerifier,
      oauthSession.state,
      oauthSession.proxy // 传递代理配置
    )

    // 清理OAuth会话
    await redis.deleteOAuthSession(sessionId)

    logger.success('🎉 Successfully exchanged authorization code for tokens')
    return res.json({
      success: true,
      data: {
        claudeAiOauth: tokenData
      }
    })
  } catch (error) {
    logger.error('❌ Failed to exchange authorization code:', {
      error: error.message,
      sessionId: req.body.sessionId,
      // 不记录完整的授权码，只记录长度和前几个字符
      codeLength: req.body.callbackUrl
        ? req.body.callbackUrl.length
        : req.body.authorizationCode
          ? req.body.authorizationCode.length
          : 0,
      codePrefix: req.body.callbackUrl
        ? `${req.body.callbackUrl.substring(0, 10)}...`
        : req.body.authorizationCode
          ? `${req.body.authorizationCode.substring(0, 10)}...`
          : 'N/A'
    })
    return res
      .status(500)
      .json({ error: 'Failed to exchange authorization code', message: error.message })
  }
})

// 生成Claude setup-token授权URL
router.post('/claude-accounts/generate-setup-token-url', authenticateAdmin, async (req, res) => {
  try {
    const { proxy } = req.body // 接收代理配置
    const setupTokenParams = await oauthHelper.generateSetupTokenParams()

    // 将codeVerifier和state临时存储到Redis，用于后续验证
    const sessionId = require('crypto').randomUUID()
    await redis.setOAuthSession(sessionId, {
      type: 'setup-token', // 标记为setup-token类型
      codeVerifier: setupTokenParams.codeVerifier,
      state: setupTokenParams.state,
      codeChallenge: setupTokenParams.codeChallenge,
      proxy: proxy || null, // 存储代理配置
      createdAt: new Date().toISOString(),
      expiresAt: new Date(Date.now() + 10 * 60 * 1000).toISOString() // 10分钟过期
    })

    logger.success('🔗 Generated Setup Token authorization URL with proxy support')
    return res.json({
      success: true,
      data: {
        authUrl: setupTokenParams.authUrl,
        sessionId,
        instructions: [
          '1. 复制上面的链接到浏览器中打开',
          '2. 登录您的 Claude 账户并授权 Claude Code',
          '3. 完成授权后，从返回页面复制 Authorization Code',
          '4. 在添加账户表单中粘贴 Authorization Code'
        ]
      }
    })
  } catch (error) {
    logger.error('❌ Failed to generate Setup Token URL:', error)
    return res
      .status(500)
      .json({ error: 'Failed to generate Setup Token URL', message: error.message })
  }
})

// 验证setup-token授权码并获取token
router.post('/claude-accounts/exchange-setup-token-code', authenticateAdmin, async (req, res) => {
  try {
    const { sessionId, authorizationCode, callbackUrl } = req.body

    if (!sessionId || (!authorizationCode && !callbackUrl)) {
      return res
        .status(400)
        .json({ error: 'Session ID and authorization code (or callback URL) are required' })
    }

    // 从Redis获取OAuth会话信息
    const oauthSession = await redis.getOAuthSession(sessionId)
    if (!oauthSession) {
      return res.status(400).json({ error: 'Invalid or expired OAuth session' })
    }

    // 检查是否是setup-token类型
    if (oauthSession.type !== 'setup-token') {
      return res.status(400).json({ error: 'Invalid session type for setup token exchange' })
    }

    // 检查会话是否过期
    if (new Date() > new Date(oauthSession.expiresAt)) {
      await redis.deleteOAuthSession(sessionId)
      return res
        .status(400)
        .json({ error: 'OAuth session has expired, please generate a new authorization URL' })
    }

    // 统一处理授权码输入（可能是直接的code或完整的回调URL）
    let finalAuthCode
    const inputValue = callbackUrl || authorizationCode

    try {
      finalAuthCode = oauthHelper.parseCallbackUrl(inputValue)
    } catch (parseError) {
      return res
        .status(400)
        .json({ error: 'Failed to parse authorization input', message: parseError.message })
    }

    // 交换Setup Token
    const tokenData = await oauthHelper.exchangeSetupTokenCode(
      finalAuthCode,
      oauthSession.codeVerifier,
      oauthSession.state,
      oauthSession.proxy // 传递代理配置
    )

    // 清理OAuth会话
    await redis.deleteOAuthSession(sessionId)

    logger.success('🎉 Successfully exchanged setup token authorization code for tokens')
    return res.json({
      success: true,
      data: {
        claudeAiOauth: tokenData
      }
    })
  } catch (error) {
    logger.error('❌ Failed to exchange setup token authorization code:', {
      error: error.message,
      sessionId: req.body.sessionId,
      // 不记录完整的授权码，只记录长度和前几个字符
      codeLength: req.body.callbackUrl
        ? req.body.callbackUrl.length
        : req.body.authorizationCode
          ? req.body.authorizationCode.length
          : 0,
      codePrefix: req.body.callbackUrl
        ? `${req.body.callbackUrl.substring(0, 10)}...`
        : req.body.authorizationCode
          ? `${req.body.authorizationCode.substring(0, 10)}...`
          : 'N/A'
    })
    return res
      .status(500)
      .json({ error: 'Failed to exchange setup token authorization code', message: error.message })
  }
})

// 获取所有Claude账户
router.get('/claude-accounts', authenticateAdmin, async (req, res) => {
  try {
    const { platform, groupId } = req.query
    let accounts = await claudeAccountService.getAllAccounts()

    // 根据查询参数进行筛选
    if (platform && platform !== 'all' && platform !== 'claude') {
      // 如果指定了其他平台，返回空数组
      accounts = []
    }

    // 如果指定了分组筛选
    if (groupId && groupId !== 'all') {
      if (groupId === 'ungrouped') {
        // 筛选未分组账户
        accounts = accounts.filter((account) => !account.groupInfo)
      } else {
        // 筛选特定分组的账户
        accounts = accounts.filter(
          (account) => account.groupInfo && account.groupInfo.id === groupId
        )
      }
    }

    // 为每个账户添加使用统计信息
    const accountsWithStats = await Promise.all(
      accounts.map(async (account) => {
        try {
          const usageStats = await redis.getAccountUsageStats(account.id)
          return {
            ...account,
            usage: {
              daily: usageStats.daily,
              total: usageStats.total,
              averages: usageStats.averages
            }
          }
        } catch (statsError) {
          logger.warn(`⚠️ Failed to get usage stats for account ${account.id}:`, statsError.message)
          // 如果获取统计失败，返回空统计
          return {
            ...account,
            usage: {
              daily: { tokens: 0, requests: 0, allTokens: 0 },
              total: { tokens: 0, requests: 0, allTokens: 0 },
              averages: { rpm: 0, tpm: 0 }
            }
          }
        }
      })
    )

    return res.json({ success: true, data: accountsWithStats })
  } catch (error) {
    logger.error('❌ Failed to get Claude accounts:', error)
    return res.status(500).json({ error: 'Failed to get Claude accounts', message: error.message })
  }
})

// 创建新的Claude账户
router.post('/claude-accounts', authenticateAdmin, async (req, res) => {
  try {
    const {
      name,
      description,
      email,
      password,
      refreshToken,
      claudeAiOauth,
      proxy,
      accountType,
      addType,
      baseUrl,
      apiKey,
      priority,
      groupId
    } = req.body

    if (!name) {
      return res.status(400).json({ error: 'Name is required' })
    }

    // 验证accountType的有效性
    if (accountType && !['shared', 'dedicated', 'group'].includes(accountType)) {
      return res
        .status(400)
        .json({ error: 'Invalid account type. Must be "shared", "dedicated" or "group"' })
    }

    // 如果是分组类型，验证groupId
    if (accountType === 'group' && !groupId) {
      return res.status(400).json({ error: 'Group ID is required for group type accounts' })
    }

    // 验证priority的有效性
    if (
      priority !== undefined &&
      (typeof priority !== 'number' || priority < 1 || priority > 100)
    ) {
      return res.status(400).json({ error: 'Priority must be a number between 1 and 100' })
    }

    // 验证第三方账户的必填字段
    if (addType === 'third-party') {
      if (!baseUrl) {
        return res.status(400).json({ error: 'Base URL is required for third-party accounts' })
      }
      if (!apiKey) {
        return res.status(400).json({ error: 'API Key is required for third-party accounts' })
      }
      // 验证baseUrl是HTTPS URL
      try {
        const url = new URL(baseUrl)
        if (url.protocol !== 'https:') {
          return res.status(400).json({ error: 'Base URL must use HTTPS protocol' })
        }
      } catch (e) {
        return res.status(400).json({ error: 'Invalid base URL format' })
      }
    }

    const newAccount = await claudeAccountService.createAccount({
      name,
      description,
      email,
      password,
      refreshToken,
      claudeAiOauth,
      proxy,
      accountType: accountType || 'shared', // 默认为共享类型
      addType,
      baseUrl,
      apiKey,
      priority: priority || 50 // 默认优先级为50
    })

    // 如果是分组类型，将账户添加到分组
    if (accountType === 'group' && groupId) {
      await accountGroupService.addAccountToGroup(newAccount.id, groupId, newAccount.platform)
    }

    logger.success(`🏢 Admin created new Claude account: ${name} (${accountType || 'shared'})`)
    return res.json({ success: true, data: newAccount })
  } catch (error) {
    logger.error('❌ Failed to create Claude account:', error)
    return res
      .status(500)
      .json({ error: 'Failed to create Claude account', message: error.message })
  }
})

// 更新Claude账户
router.put('/claude-accounts/:accountId', authenticateAdmin, async (req, res) => {
  try {
    const { accountId } = req.params
    const updates = req.body

    // 验证priority的有效性
    if (
      updates.priority !== undefined &&
      (typeof updates.priority !== 'number' || updates.priority < 1 || updates.priority > 100)
    ) {
      return res.status(400).json({ error: 'Priority must be a number between 1 and 100' })
    }

    // 验证accountType的有效性
    if (updates.accountType && !['shared', 'dedicated', 'group'].includes(updates.accountType)) {
      return res
        .status(400)
        .json({ error: 'Invalid account type. Must be "shared", "dedicated" or "group"' })
    }

    // 如果更新为分组类型，验证groupId
    if (updates.accountType === 'group' && !updates.groupId) {
      return res.status(400).json({ error: 'Group ID is required for group type accounts' })
    }

    // 获取账户当前信息以处理分组变更
    const currentAccount = await claudeAccountService.getAccount(accountId)
    if (!currentAccount) {
      return res.status(404).json({ error: 'Account not found' })
    }

    // 处理分组的变更
    if (updates.accountType !== undefined) {
      // 如果之前是分组类型，需要从原分组中移除
      if (currentAccount.accountType === 'group') {
        const oldGroup = await accountGroupService.getAccountGroup(accountId)
        if (oldGroup) {
          await accountGroupService.removeAccountFromGroup(accountId, oldGroup.id)
        }
      }

      // 如果新类型是分组，添加到新分组
      if (updates.accountType === 'group' && updates.groupId) {
        // 从路由知道这是 Claude OAuth 账户，平台为 'claude'
        await accountGroupService.addAccountToGroup(accountId, updates.groupId, 'claude')
      }
    }

    await claudeAccountService.updateAccount(accountId, updates)

    logger.success(`📝 Admin updated Claude account: ${accountId}`)
    return res.json({ success: true, message: 'Claude account updated successfully' })
  } catch (error) {
    logger.error('❌ Failed to update Claude account:', error)
    return res
      .status(500)
      .json({ error: 'Failed to update Claude account', message: error.message })
  }
})

// 删除Claude账户
router.delete('/claude-accounts/:accountId', authenticateAdmin, async (req, res) => {
  try {
    const { accountId } = req.params

    // 获取账户信息以检查是否在分组中
    const account = await claudeAccountService.getAccount(accountId)
    if (account && account.accountType === 'group') {
      const group = await accountGroupService.getAccountGroup(accountId)
      if (group) {
        await accountGroupService.removeAccountFromGroup(accountId, group.id)
      }
    }

    await claudeAccountService.deleteAccount(accountId)

    logger.success(`🗑️ Admin deleted Claude account: ${accountId}`)
    return res.json({ success: true, message: 'Claude account deleted successfully' })
  } catch (error) {
    logger.error('❌ Failed to delete Claude account:', error)
    return res
      .status(500)
      .json({ error: 'Failed to delete Claude account', message: error.message })
  }
})

// 更新单个Claude账户的Profile信息
router.post('/claude-accounts/:accountId/update-profile', authenticateAdmin, async (req, res) => {
  try {
    const { accountId } = req.params

    const profileInfo = await claudeAccountService.fetchAndUpdateAccountProfile(accountId)

    logger.success(`✅ Updated profile for Claude account: ${accountId}`)
    return res.json({
      success: true,
      message: 'Account profile updated successfully',
      data: profileInfo
    })
  } catch (error) {
    logger.error('❌ Failed to update account profile:', error)
    return res
      .status(500)
      .json({ error: 'Failed to update account profile', message: error.message })
  }
})

// 批量更新所有Claude账户的Profile信息
router.post('/claude-accounts/update-all-profiles', authenticateAdmin, async (req, res) => {
  try {
    const result = await claudeAccountService.updateAllAccountProfiles()

    logger.success('✅ Batch profile update completed')
    return res.json({
      success: true,
      message: 'Batch profile update completed',
      data: result
    })
  } catch (error) {
    logger.error('❌ Failed to update all account profiles:', error)
    return res
      .status(500)
      .json({ error: 'Failed to update all account profiles', message: error.message })
  }
})

// 刷新Claude账户token
router.post('/claude-accounts/:accountId/refresh', authenticateAdmin, async (req, res) => {
  try {
    const { accountId } = req.params

    const result = await claudeAccountService.refreshAccountToken(accountId)

    logger.success(`🔄 Admin refreshed token for Claude account: ${accountId}`)
    return res.json({ success: true, data: result })
  } catch (error) {
    logger.error('❌ Failed to refresh Claude account token:', error)
    return res.status(500).json({ error: 'Failed to refresh token', message: error.message })
  }
})

// 重置Claude账户状态（清除所有异常状态）
router.post('/claude-accounts/:accountId/reset-status', authenticateAdmin, async (req, res) => {
  try {
    const { accountId } = req.params

    const result = await claudeAccountService.resetAccountStatus(accountId)

    logger.success(`✅ Admin reset status for Claude account: ${accountId}`)
    return res.json({ success: true, data: result })
  } catch (error) {
    logger.error('❌ Failed to reset Claude account status:', error)
    return res.status(500).json({ error: 'Failed to reset status', message: error.message })
  }
})

// 切换Claude账户调度状态
router.put(
  '/claude-accounts/:accountId/toggle-schedulable',
  authenticateAdmin,
  async (req, res) => {
    try {
      const { accountId } = req.params

      const accounts = await claudeAccountService.getAllAccounts()
      const account = accounts.find((acc) => acc.id === accountId)

      if (!account) {
        return res.status(404).json({ error: 'Account not found' })
      }

      const newSchedulable = !account.schedulable
      await claudeAccountService.updateAccount(accountId, { schedulable: newSchedulable })

      logger.success(
        `🔄 Admin toggled Claude account schedulable status: ${accountId} -> ${newSchedulable ? 'schedulable' : 'not schedulable'}`
      )
      return res.json({ success: true, schedulable: newSchedulable })
    } catch (error) {
      logger.error('❌ Failed to toggle Claude account schedulable status:', error)
      return res
        .status(500)
        .json({ error: 'Failed to toggle schedulable status', message: error.message })
    }
  }
)

// 🎮 Claude Console 账户管理

// 获取所有Claude Console账户
router.get('/claude-console-accounts', authenticateAdmin, async (req, res) => {
  try {
    const { platform, groupId } = req.query
    let accounts = await claudeConsoleAccountService.getAllAccounts()

    // 根据查询参数进行筛选
    if (platform && platform !== 'all' && platform !== 'claude-console') {
      // 如果指定了其他平台，返回空数组
      accounts = []
    }

    // 如果指定了分组筛选
    if (groupId && groupId !== 'all') {
      if (groupId === 'ungrouped') {
        // 筛选未分组账户
        accounts = accounts.filter((account) => !account.groupInfo)
      } else {
        // 筛选特定分组的账户
        accounts = accounts.filter(
          (account) => account.groupInfo && account.groupInfo.id === groupId
        )
      }
    }

    // 为每个账户添加使用统计信息
    const accountsWithStats = await Promise.all(
      accounts.map(async (account) => {
        try {
          const usageStats = await redis.getAccountUsageStats(account.id)
          return {
            ...account,
            usage: {
              daily: usageStats.daily,
              total: usageStats.total,
              averages: usageStats.averages
            }
          }
        } catch (statsError) {
          logger.warn(
            `⚠️ Failed to get usage stats for Claude Console account ${account.id}:`,
            statsError.message
          )
          return {
            ...account,
            usage: {
              daily: { tokens: 0, requests: 0, allTokens: 0 },
              total: { tokens: 0, requests: 0, allTokens: 0 },
              averages: { rpm: 0, tpm: 0 }
            }
          }
        }
      })
    )

    return res.json({ success: true, data: accountsWithStats })
  } catch (error) {
    logger.error('❌ Failed to get Claude Console accounts:', error)
    return res
      .status(500)
      .json({ error: 'Failed to get Claude Console accounts', message: error.message })
  }
})

// 创建新的Claude Console账户
router.post('/claude-console-accounts', authenticateAdmin, async (req, res) => {
  try {
    const {
      name,
      description,
      apiUrl,
      apiKey,
      priority,
      supportedModels,
      userAgent,
      rateLimitDuration,
      proxy,
      accountType,
      groupId
    } = req.body

    if (!name || !apiUrl || !apiKey) {
      return res.status(400).json({ error: 'Name, API URL and API Key are required' })
    }

    // 验证priority的有效性（1-100）
    if (priority !== undefined && (priority < 1 || priority > 100)) {
      return res.status(400).json({ error: 'Priority must be between 1 and 100' })
    }

    // 验证accountType的有效性
    if (accountType && !['shared', 'dedicated', 'group'].includes(accountType)) {
      return res
        .status(400)
        .json({ error: 'Invalid account type. Must be "shared", "dedicated" or "group"' })
    }

    // 如果是分组类型，验证groupId
    if (accountType === 'group' && !groupId) {
      return res.status(400).json({ error: 'Group ID is required for group type accounts' })
    }

    const newAccount = await claudeConsoleAccountService.createAccount({
      name,
      description,
      apiUrl,
      apiKey,
      priority: priority || 50,
      supportedModels: supportedModels || [],
      userAgent,
      rateLimitDuration:
        rateLimitDuration !== undefined && rateLimitDuration !== null ? rateLimitDuration : 60,
      proxy,
      accountType: accountType || 'shared'
    })

    // 如果是分组类型，将账户添加到分组
    if (accountType === 'group' && groupId) {
      await accountGroupService.addAccountToGroup(newAccount.id, groupId, 'claude')
    }

    logger.success(`🎮 Admin created Claude Console account: ${name}`)
    return res.json({ success: true, data: newAccount })
  } catch (error) {
    logger.error('❌ Failed to create Claude Console account:', error)
    return res
      .status(500)
      .json({ error: 'Failed to create Claude Console account', message: error.message })
  }
})

// 更新Claude Console账户
router.put('/claude-console-accounts/:accountId', authenticateAdmin, async (req, res) => {
  try {
    const { accountId } = req.params
    const updates = req.body

    // 验证priority的有效性（1-100）
    if (updates.priority !== undefined && (updates.priority < 1 || updates.priority > 100)) {
      return res.status(400).json({ error: 'Priority must be between 1 and 100' })
    }

    // 验证accountType的有效性
    if (updates.accountType && !['shared', 'dedicated', 'group'].includes(updates.accountType)) {
      return res
        .status(400)
        .json({ error: 'Invalid account type. Must be "shared", "dedicated" or "group"' })
    }

    // 如果更新为分组类型，验证groupId
    if (updates.accountType === 'group' && !updates.groupId) {
      return res.status(400).json({ error: 'Group ID is required for group type accounts' })
    }

    // 获取账户当前信息以处理分组变更
    const currentAccount = await claudeConsoleAccountService.getAccount(accountId)
    if (!currentAccount) {
      return res.status(404).json({ error: 'Account not found' })
    }

    // 处理分组的变更
    if (updates.accountType !== undefined) {
      // 如果之前是分组类型，需要从原分组中移除
      if (currentAccount.accountType === 'group') {
        const oldGroup = await accountGroupService.getAccountGroup(accountId)
        if (oldGroup) {
          await accountGroupService.removeAccountFromGroup(accountId, oldGroup.id)
        }
      }
      // 如果新类型是分组，添加到新分组
      if (updates.accountType === 'group' && updates.groupId) {
        // Claude Console 账户在分组中被视为 'claude' 平台
        await accountGroupService.addAccountToGroup(accountId, updates.groupId, 'claude')
      }
    }

    await claudeConsoleAccountService.updateAccount(accountId, updates)

    logger.success(`📝 Admin updated Claude Console account: ${accountId}`)
    return res.json({ success: true, message: 'Claude Console account updated successfully' })
  } catch (error) {
    logger.error('❌ Failed to update Claude Console account:', error)
    return res
      .status(500)
      .json({ error: 'Failed to update Claude Console account', message: error.message })
  }
})

// 删除Claude Console账户
router.delete('/claude-console-accounts/:accountId', authenticateAdmin, async (req, res) => {
  try {
    const { accountId } = req.params

    // 获取账户信息以检查是否在分组中
    const account = await claudeConsoleAccountService.getAccount(accountId)
    if (account && account.accountType === 'group') {
      const group = await accountGroupService.getAccountGroup(accountId)
      if (group) {
        await accountGroupService.removeAccountFromGroup(accountId, group.id)
      }
    }

    await claudeConsoleAccountService.deleteAccount(accountId)

    logger.success(`🗑️ Admin deleted Claude Console account: ${accountId}`)
    return res.json({ success: true, message: 'Claude Console account deleted successfully' })
  } catch (error) {
    logger.error('❌ Failed to delete Claude Console account:', error)
    return res
      .status(500)
      .json({ error: 'Failed to delete Claude Console account', message: error.message })
  }
})

// 切换Claude Console账户状态
router.put('/claude-console-accounts/:accountId/toggle', authenticateAdmin, async (req, res) => {
  try {
    const { accountId } = req.params

    const account = await claudeConsoleAccountService.getAccount(accountId)
    if (!account) {
      return res.status(404).json({ error: 'Account not found' })
    }

    const newStatus = !account.isActive
    await claudeConsoleAccountService.updateAccount(accountId, { isActive: newStatus })

    logger.success(
      `🔄 Admin toggled Claude Console account status: ${accountId} -> ${newStatus ? 'active' : 'inactive'}`
    )
    return res.json({ success: true, isActive: newStatus })
  } catch (error) {
    logger.error('❌ Failed to toggle Claude Console account status:', error)
    return res
      .status(500)
      .json({ error: 'Failed to toggle account status', message: error.message })
  }
})

// 切换Claude Console账户调度状态
router.put(
  '/claude-console-accounts/:accountId/toggle-schedulable',
  authenticateAdmin,
  async (req, res) => {
    try {
      const { accountId } = req.params

      const account = await claudeConsoleAccountService.getAccount(accountId)
      if (!account) {
        return res.status(404).json({ error: 'Account not found' })
      }

      const newSchedulable = !account.schedulable
      await claudeConsoleAccountService.updateAccount(accountId, { schedulable: newSchedulable })

      logger.success(
        `🔄 Admin toggled Claude Console account schedulable status: ${accountId} -> ${newSchedulable ? 'schedulable' : 'not schedulable'}`
      )
      return res.json({ success: true, schedulable: newSchedulable })
    } catch (error) {
      logger.error('❌ Failed to toggle Claude Console account schedulable status:', error)
      return res
        .status(500)
        .json({ error: 'Failed to toggle schedulable status', message: error.message })
    }
  }
)

// ☁️ Bedrock 账户管理

// 获取所有Bedrock账户
router.get('/bedrock-accounts', authenticateAdmin, async (req, res) => {
  try {
    const { platform, groupId } = req.query
    const result = await bedrockAccountService.getAllAccounts()
    if (!result.success) {
      return res
        .status(500)
        .json({ error: 'Failed to get Bedrock accounts', message: result.error })
    }

    let accounts = result.data

    // 根据查询参数进行筛选
    if (platform && platform !== 'all' && platform !== 'bedrock') {
      // 如果指定了其他平台，返回空数组
      accounts = []
    }

    // 如果指定了分组筛选
    if (groupId && groupId !== 'all') {
      if (groupId === 'ungrouped') {
        // 筛选未分组账户
        accounts = accounts.filter((account) => !account.groupInfo)
      } else {
        // 筛选特定分组的账户
        accounts = accounts.filter(
          (account) => account.groupInfo && account.groupInfo.id === groupId
        )
      }
    }

    // 为每个账户添加使用统计信息
    const accountsWithStats = await Promise.all(
      accounts.map(async (account) => {
        try {
          const usageStats = await redis.getAccountUsageStats(account.id)
          return {
            ...account,
            usage: {
              daily: usageStats.daily,
              total: usageStats.total,
              averages: usageStats.averages
            }
          }
        } catch (statsError) {
          logger.warn(
            `⚠️ Failed to get usage stats for Bedrock account ${account.id}:`,
            statsError.message
          )
          return {
            ...account,
            usage: {
              daily: { tokens: 0, requests: 0, allTokens: 0 },
              total: { tokens: 0, requests: 0, allTokens: 0 },
              averages: { rpm: 0, tpm: 0 }
            }
          }
        }
      })
    )

    return res.json({ success: true, data: accountsWithStats })
  } catch (error) {
    logger.error('❌ Failed to get Bedrock accounts:', error)
    return res.status(500).json({ error: 'Failed to get Bedrock accounts', message: error.message })
  }
})

// 创建新的Bedrock账户
router.post('/bedrock-accounts', authenticateAdmin, async (req, res) => {
  try {
    const {
      name,
      description,
      region,
      awsCredentials,
      defaultModel,
      priority,
      accountType,
      credentialType
    } = req.body

    if (!name) {
      return res.status(400).json({ error: 'Name is required' })
    }

    // 验证priority的有效性（1-100）
    if (priority !== undefined && (priority < 1 || priority > 100)) {
      return res.status(400).json({ error: 'Priority must be between 1 and 100' })
    }

    // 验证accountType的有效性
    if (accountType && !['shared', 'dedicated'].includes(accountType)) {
      return res
        .status(400)
        .json({ error: 'Invalid account type. Must be "shared" or "dedicated"' })
    }

    // 验证credentialType的有效性
    if (credentialType && !['default', 'access_key', 'bearer_token'].includes(credentialType)) {
      return res.status(400).json({
        error: 'Invalid credential type. Must be "default", "access_key", or "bearer_token"'
      })
    }

    const result = await bedrockAccountService.createAccount({
      name,
      description: description || '',
      region: region || 'us-east-1',
      awsCredentials,
      defaultModel,
      priority: priority || 50,
      accountType: accountType || 'shared',
      credentialType: credentialType || 'default'
    })

    if (!result.success) {
      return res
        .status(500)
        .json({ error: 'Failed to create Bedrock account', message: result.error })
    }

    logger.success(`☁️ Admin created Bedrock account: ${name}`)
    return res.json({ success: true, data: result.data })
  } catch (error) {
    logger.error('❌ Failed to create Bedrock account:', error)
    return res
      .status(500)
      .json({ error: 'Failed to create Bedrock account', message: error.message })
  }
})

// 更新Bedrock账户
router.put('/bedrock-accounts/:accountId', authenticateAdmin, async (req, res) => {
  try {
    const { accountId } = req.params
    const updates = req.body

    // 验证priority的有效性（1-100）
    if (updates.priority !== undefined && (updates.priority < 1 || updates.priority > 100)) {
      return res.status(400).json({ error: 'Priority must be between 1 and 100' })
    }

    // 验证accountType的有效性
    if (updates.accountType && !['shared', 'dedicated'].includes(updates.accountType)) {
      return res
        .status(400)
        .json({ error: 'Invalid account type. Must be "shared" or "dedicated"' })
    }

    // 验证credentialType的有效性
    if (
      updates.credentialType &&
      !['default', 'access_key', 'bearer_token'].includes(updates.credentialType)
    ) {
      return res.status(400).json({
        error: 'Invalid credential type. Must be "default", "access_key", or "bearer_token"'
      })
    }

    const result = await bedrockAccountService.updateAccount(accountId, updates)

    if (!result.success) {
      return res
        .status(500)
        .json({ error: 'Failed to update Bedrock account', message: result.error })
    }

    logger.success(`📝 Admin updated Bedrock account: ${accountId}`)
    return res.json({ success: true, message: 'Bedrock account updated successfully' })
  } catch (error) {
    logger.error('❌ Failed to update Bedrock account:', error)
    return res
      .status(500)
      .json({ error: 'Failed to update Bedrock account', message: error.message })
  }
})

// 删除Bedrock账户
router.delete('/bedrock-accounts/:accountId', authenticateAdmin, async (req, res) => {
  try {
    const { accountId } = req.params

    const result = await bedrockAccountService.deleteAccount(accountId)

    if (!result.success) {
      return res
        .status(500)
        .json({ error: 'Failed to delete Bedrock account', message: result.error })
    }

    logger.success(`🗑️ Admin deleted Bedrock account: ${accountId}`)
    return res.json({ success: true, message: 'Bedrock account deleted successfully' })
  } catch (error) {
    logger.error('❌ Failed to delete Bedrock account:', error)
    return res
      .status(500)
      .json({ error: 'Failed to delete Bedrock account', message: error.message })
  }
})

// 切换Bedrock账户状态
router.put('/bedrock-accounts/:accountId/toggle', authenticateAdmin, async (req, res) => {
  try {
    const { accountId } = req.params

    const accountResult = await bedrockAccountService.getAccount(accountId)
    if (!accountResult.success) {
      return res.status(404).json({ error: 'Account not found' })
    }

    const newStatus = !accountResult.data.isActive
    const updateResult = await bedrockAccountService.updateAccount(accountId, {
      isActive: newStatus
    })

    if (!updateResult.success) {
      return res
        .status(500)
        .json({ error: 'Failed to toggle account status', message: updateResult.error })
    }

    logger.success(
      `🔄 Admin toggled Bedrock account status: ${accountId} -> ${newStatus ? 'active' : 'inactive'}`
    )
    return res.json({ success: true, isActive: newStatus })
  } catch (error) {
    logger.error('❌ Failed to toggle Bedrock account status:', error)
    return res
      .status(500)
      .json({ error: 'Failed to toggle account status', message: error.message })
  }
})

// 切换Bedrock账户调度状态
router.put(
  '/bedrock-accounts/:accountId/toggle-schedulable',
  authenticateAdmin,
  async (req, res) => {
    try {
      const { accountId } = req.params

      const accountResult = await bedrockAccountService.getAccount(accountId)
      if (!accountResult.success) {
        return res.status(404).json({ error: 'Account not found' })
      }

      const newSchedulable = !accountResult.data.schedulable
      const updateResult = await bedrockAccountService.updateAccount(accountId, {
        schedulable: newSchedulable
      })

      if (!updateResult.success) {
        return res
          .status(500)
          .json({ error: 'Failed to toggle schedulable status', message: updateResult.error })
      }

      logger.success(
        `🔄 Admin toggled Bedrock account schedulable status: ${accountId} -> ${newSchedulable ? 'schedulable' : 'not schedulable'}`
      )
      return res.json({ success: true, schedulable: newSchedulable })
    } catch (error) {
      logger.error('❌ Failed to toggle Bedrock account schedulable status:', error)
      return res
        .status(500)
        .json({ error: 'Failed to toggle schedulable status', message: error.message })
    }
  }
)

// 测试Bedrock账户连接
router.post('/bedrock-accounts/:accountId/test', authenticateAdmin, async (req, res) => {
  try {
    const { accountId } = req.params

    const result = await bedrockAccountService.testAccount(accountId)

    if (!result.success) {
      return res.status(500).json({ error: 'Account test failed', message: result.error })
    }

    logger.success(`🧪 Admin tested Bedrock account: ${accountId} - ${result.data.status}`)
    return res.json({ success: true, data: result.data })
  } catch (error) {
    logger.error('❌ Failed to test Bedrock account:', error)
    return res.status(500).json({ error: 'Failed to test Bedrock account', message: error.message })
  }
})

// 🤖 Gemini 账户管理

// 生成 Gemini OAuth 授权 URL
router.post('/gemini-accounts/generate-auth-url', authenticateAdmin, async (req, res) => {
  try {
    const { state } = req.body

    // 使用新的 codeassist.google.com 回调地址
    const redirectUri = 'https://codeassist.google.com/authcode'

    logger.info(`Generating Gemini OAuth URL with redirect_uri: ${redirectUri}`)

    const {
      authUrl,
      state: authState,
      codeVerifier,
      redirectUri: finalRedirectUri
    } = await geminiAccountService.generateAuthUrl(state, redirectUri)

    // 创建 OAuth 会话，包含 codeVerifier
    const sessionId = authState
    await redis.setOAuthSession(sessionId, {
      state: authState,
      type: 'gemini',
      redirectUri: finalRedirectUri,
      codeVerifier, // 保存 PKCE code verifier
      createdAt: new Date().toISOString()
    })

    logger.info(`Generated Gemini OAuth URL with session: ${sessionId}`)
    return res.json({
      success: true,
      data: {
        authUrl,
        sessionId
      }
    })
  } catch (error) {
    logger.error('❌ Failed to generate Gemini auth URL:', error)
    return res.status(500).json({ error: 'Failed to generate auth URL', message: error.message })
  }
})

// 轮询 Gemini OAuth 授权状态
router.post('/gemini-accounts/poll-auth-status', authenticateAdmin, async (req, res) => {
  try {
    const { sessionId } = req.body

    if (!sessionId) {
      return res.status(400).json({ error: 'Session ID is required' })
    }

    const result = await geminiAccountService.pollAuthorizationStatus(sessionId)

    if (result.success) {
      logger.success(`✅ Gemini OAuth authorization successful for session: ${sessionId}`)
      return res.json({ success: true, data: { tokens: result.tokens } })
    } else {
      return res.json({ success: false, error: result.error })
    }
  } catch (error) {
    logger.error('❌ Failed to poll Gemini auth status:', error)
    return res.status(500).json({ error: 'Failed to poll auth status', message: error.message })
  }
})

// 交换 Gemini 授权码
router.post('/gemini-accounts/exchange-code', authenticateAdmin, async (req, res) => {
  try {
    const { code, sessionId } = req.body

    if (!code) {
      return res.status(400).json({ error: 'Authorization code is required' })
    }

    let redirectUri = 'https://codeassist.google.com/authcode'
    let codeVerifier = null

    // 如果提供了 sessionId，从 OAuth 会话中获取信息
    if (sessionId) {
      const sessionData = await redis.getOAuthSession(sessionId)
      if (sessionData) {
        const { redirectUri: sessionRedirectUri, codeVerifier: sessionCodeVerifier } = sessionData
        redirectUri = sessionRedirectUri || redirectUri
        codeVerifier = sessionCodeVerifier
        logger.info(
          `Using session redirect_uri: ${redirectUri}, has codeVerifier: ${!!codeVerifier}`
        )
      }
    }

    const tokens = await geminiAccountService.exchangeCodeForTokens(code, redirectUri, codeVerifier)

    // 清理 OAuth 会话
    if (sessionId) {
      await redis.deleteOAuthSession(sessionId)
    }

    logger.success('✅ Successfully exchanged Gemini authorization code')
    return res.json({ success: true, data: { tokens } })
  } catch (error) {
    logger.error('❌ Failed to exchange Gemini authorization code:', error)
    return res.status(500).json({ error: 'Failed to exchange code', message: error.message })
  }
})

// 获取所有 Gemini 账户
router.get('/gemini-accounts', authenticateAdmin, async (req, res) => {
  try {
    const { platform, groupId } = req.query
    let accounts = await geminiAccountService.getAllAccounts()

    // 根据查询参数进行筛选
    if (platform && platform !== 'all' && platform !== 'gemini') {
      // 如果指定了其他平台，返回空数组
      accounts = []
    }

    // 如果指定了分组筛选
    if (groupId && groupId !== 'all') {
      if (groupId === 'ungrouped') {
        // 筛选未分组账户
        accounts = accounts.filter((account) => !account.groupInfo)
      } else {
        // 筛选特定分组的账户
        accounts = accounts.filter(
          (account) => account.groupInfo && account.groupInfo.id === groupId
        )
      }
    }

    // 为每个账户添加使用统计信息（与Claude账户相同的逻辑）
    const accountsWithStats = await Promise.all(
      accounts.map(async (account) => {
        try {
          const usageStats = await redis.getAccountUsageStats(account.id)
          return {
            ...account,
            usage: {
              daily: usageStats.daily,
              total: usageStats.total,
              averages: usageStats.averages
            }
          }
        } catch (statsError) {
          logger.warn(
            `⚠️ Failed to get usage stats for Gemini account ${account.id}:`,
            statsError.message
          )
          // 如果获取统计失败，返回空统计
          return {
            ...account,
            usage: {
              daily: { tokens: 0, requests: 0, allTokens: 0 },
              total: { tokens: 0, requests: 0, allTokens: 0 },
              averages: { rpm: 0, tpm: 0 }
            }
          }
        }
      })
    )

    return res.json({ success: true, data: accountsWithStats })
  } catch (error) {
    logger.error('❌ Failed to get Gemini accounts:', error)
    return res.status(500).json({ error: 'Failed to get accounts', message: error.message })
  }
})

// 创建新的 Gemini 账户
router.post('/gemini-accounts', authenticateAdmin, async (req, res) => {
  try {
    const accountData = req.body

    // 输入验证
    if (!accountData.name) {
      return res.status(400).json({ error: 'Account name is required' })
    }

    // 验证accountType的有效性
    if (
      accountData.accountType &&
      !['shared', 'dedicated', 'group'].includes(accountData.accountType)
    ) {
      return res
        .status(400)
        .json({ error: 'Invalid account type. Must be "shared", "dedicated" or "group"' })
    }

    // 如果是分组类型，验证groupId
    if (accountData.accountType === 'group' && !accountData.groupId) {
      return res.status(400).json({ error: 'Group ID is required for group type accounts' })
    }

    const newAccount = await geminiAccountService.createAccount(accountData)

    // 如果是分组类型，将账户添加到分组
    if (accountData.accountType === 'group' && accountData.groupId) {
      await accountGroupService.addAccountToGroup(newAccount.id, accountData.groupId, 'gemini')
    }

    logger.success(`🏢 Admin created new Gemini account: ${accountData.name}`)
    return res.json({ success: true, data: newAccount })
  } catch (error) {
    logger.error('❌ Failed to create Gemini account:', error)
    return res.status(500).json({ error: 'Failed to create account', message: error.message })
  }
})

// 更新 Gemini 账户
router.put('/gemini-accounts/:accountId', authenticateAdmin, async (req, res) => {
  try {
    const { accountId } = req.params
    const updates = req.body

    // 验证accountType的有效性
    if (updates.accountType && !['shared', 'dedicated', 'group'].includes(updates.accountType)) {
      return res
        .status(400)
        .json({ error: 'Invalid account type. Must be "shared", "dedicated" or "group"' })
    }

    // 如果更新为分组类型，验证groupId
    if (updates.accountType === 'group' && !updates.groupId) {
      return res.status(400).json({ error: 'Group ID is required for group type accounts' })
    }

    // 获取账户当前信息以处理分组变更
    const currentAccount = await geminiAccountService.getAccount(accountId)
    if (!currentAccount) {
      return res.status(404).json({ error: 'Account not found' })
    }

    // 处理分组的变更
    if (updates.accountType !== undefined) {
      // 如果之前是分组类型，需要从原分组中移除
      if (currentAccount.accountType === 'group') {
        const oldGroup = await accountGroupService.getAccountGroup(accountId)
        if (oldGroup) {
          await accountGroupService.removeAccountFromGroup(accountId, oldGroup.id)
        }
      }
      // 如果新类型是分组，添加到新分组
      if (updates.accountType === 'group' && updates.groupId) {
        await accountGroupService.addAccountToGroup(accountId, updates.groupId, 'gemini')
      }
    }

    const updatedAccount = await geminiAccountService.updateAccount(accountId, updates)

    logger.success(`📝 Admin updated Gemini account: ${accountId}`)
    return res.json({ success: true, data: updatedAccount })
  } catch (error) {
    logger.error('❌ Failed to update Gemini account:', error)
    return res.status(500).json({ error: 'Failed to update account', message: error.message })
  }
})

// 删除 Gemini 账户
router.delete('/gemini-accounts/:accountId', authenticateAdmin, async (req, res) => {
  try {
    const { accountId } = req.params

    // 获取账户信息以检查是否在分组中
    const account = await geminiAccountService.getAccount(accountId)
    if (account && account.accountType === 'group') {
      const group = await accountGroupService.getAccountGroup(accountId)
      if (group) {
        await accountGroupService.removeAccountFromGroup(accountId, group.id)
      }
    }

    await geminiAccountService.deleteAccount(accountId)

    logger.success(`🗑️ Admin deleted Gemini account: ${accountId}`)
    return res.json({ success: true, message: 'Gemini account deleted successfully' })
  } catch (error) {
    logger.error('❌ Failed to delete Gemini account:', error)
    return res.status(500).json({ error: 'Failed to delete account', message: error.message })
  }
})

// 刷新 Gemini 账户 token
router.post('/gemini-accounts/:accountId/refresh', authenticateAdmin, async (req, res) => {
  try {
    const { accountId } = req.params

    const result = await geminiAccountService.refreshAccountToken(accountId)

    logger.success(`🔄 Admin refreshed token for Gemini account: ${accountId}`)
    return res.json({ success: true, data: result })
  } catch (error) {
    logger.error('❌ Failed to refresh Gemini account token:', error)
    return res.status(500).json({ error: 'Failed to refresh token', message: error.message })
  }
})

// 切换 Gemini 账户调度状态
router.put(
  '/gemini-accounts/:accountId/toggle-schedulable',
  authenticateAdmin,
  async (req, res) => {
    try {
      const { accountId } = req.params

      const account = await geminiAccountService.getAccount(accountId)
      if (!account) {
        return res.status(404).json({ error: 'Account not found' })
      }

      // 现在 account.schedulable 已经是布尔值了，直接取反即可
      const newSchedulable = !account.schedulable

      await geminiAccountService.updateAccount(accountId, { schedulable: String(newSchedulable) })

      // 验证更新是否成功，重新获取账户信息
      const updatedAccount = await geminiAccountService.getAccount(accountId)
      const actualSchedulable = updatedAccount ? updatedAccount.schedulable : newSchedulable

      logger.success(
        `🔄 Admin toggled Gemini account schedulable status: ${accountId} -> ${actualSchedulable ? 'schedulable' : 'not schedulable'}`
      )

      // 返回实际的数据库值，确保前端状态与后端一致
      return res.json({ success: true, schedulable: actualSchedulable })
    } catch (error) {
      logger.error('❌ Failed to toggle Gemini account schedulable status:', error)
      return res
        .status(500)
        .json({ error: 'Failed to toggle schedulable status', message: error.message })
    }
  }
)

// 📊 账户使用统计

// 获取所有账户的使用统计
router.get('/accounts/usage-stats', authenticateAdmin, async (req, res) => {
  try {
    const accountsStats = await redis.getAllAccountsUsageStats()

    return res.json({
      success: true,
      data: accountsStats,
      summary: {
        totalAccounts: accountsStats.length,
        activeToday: accountsStats.filter((account) => account.daily.requests > 0).length,
        totalDailyTokens: accountsStats.reduce(
          (sum, account) => sum + (account.daily.allTokens || 0),
          0
        ),
        totalDailyRequests: accountsStats.reduce(
          (sum, account) => sum + (account.daily.requests || 0),
          0
        )
      },
      timestamp: new Date().toISOString()
    })
  } catch (error) {
    logger.error('❌ Failed to get accounts usage stats:', error)
    return res.status(500).json({
      success: false,
      error: 'Failed to get accounts usage stats',
      message: error.message
    })
  }
})

// 获取单个账户的使用统计
router.get('/accounts/:accountId/usage-stats', authenticateAdmin, async (req, res) => {
  try {
    const { accountId } = req.params
    const accountStats = await redis.getAccountUsageStats(accountId)

    // 获取账户基本信息
    const accountData = await claudeAccountService.getAccount(accountId)
    if (!accountData) {
      return res.status(404).json({
        success: false,
        error: 'Account not found'
      })
    }

    return res.json({
      success: true,
      data: {
        ...accountStats,
        accountInfo: {
          name: accountData.name,
          email: accountData.email,
          status: accountData.status,
          isActive: accountData.isActive,
          createdAt: accountData.createdAt
        }
      },
      timestamp: new Date().toISOString()
    })
  } catch (error) {
    logger.error('❌ Failed to get account usage stats:', error)
    return res.status(500).json({
      success: false,
      error: 'Failed to get account usage stats',
      message: error.message
    })
  }
})

// 📊 系统统计

// 获取系统概览
router.get('/dashboard', authenticateAdmin, async (req, res) => {
  try {
    const [
      ,
      apiKeys,
      claudeAccounts,
      claudeConsoleAccounts,
      geminiAccounts,
      bedrockAccountsResult,
      openaiAccounts,
      todayStats,
      systemAverages,
      realtimeMetrics
    ] = await Promise.all([
      redis.getSystemStats(),
      apiKeyService.getAllApiKeys(),
      claudeAccountService.getAllAccounts(),
      claudeConsoleAccountService.getAllAccounts(),
      geminiAccountService.getAllAccounts(),
      bedrockAccountService.getAllAccounts(),
      redis.getAllOpenAIAccounts(),
      redis.getTodayStats(),
      redis.getSystemAverages(),
      redis.getRealtimeSystemMetrics()
    ])

    // 处理Bedrock账户数据
    const bedrockAccounts = bedrockAccountsResult.success ? bedrockAccountsResult.data : []

    // 计算使用统计（统一使用allTokens）
    const totalTokensUsed = apiKeys.reduce(
      (sum, key) => sum + (key.usage?.total?.allTokens || 0),
      0
    )
    const totalRequestsUsed = apiKeys.reduce(
      (sum, key) => sum + (key.usage?.total?.requests || 0),
      0
    )
    const totalInputTokensUsed = apiKeys.reduce(
      (sum, key) => sum + (key.usage?.total?.inputTokens || 0),
      0
    )
    const totalOutputTokensUsed = apiKeys.reduce(
      (sum, key) => sum + (key.usage?.total?.outputTokens || 0),
      0
    )
    const totalCacheCreateTokensUsed = apiKeys.reduce(
      (sum, key) => sum + (key.usage?.total?.cacheCreateTokens || 0),
      0
    )
    const totalCacheReadTokensUsed = apiKeys.reduce(
      (sum, key) => sum + (key.usage?.total?.cacheReadTokens || 0),
      0
    )
    const totalAllTokensUsed = apiKeys.reduce(
      (sum, key) => sum + (key.usage?.total?.allTokens || 0),
      0
    )

    const activeApiKeys = apiKeys.filter((key) => key.isActive).length

    // Claude账户统计 - 根据账户管理页面的判断逻辑
    const normalClaudeAccounts = claudeAccounts.filter(
      (acc) =>
        acc.isActive &&
        acc.status !== 'blocked' &&
        acc.status !== 'unauthorized' &&
        acc.schedulable !== false &&
        !(acc.rateLimitStatus && acc.rateLimitStatus.isRateLimited)
    ).length
    const abnormalClaudeAccounts = claudeAccounts.filter(
      (acc) => !acc.isActive || acc.status === 'blocked' || acc.status === 'unauthorized'
    ).length
    const pausedClaudeAccounts = claudeAccounts.filter(
      (acc) =>
        acc.schedulable === false &&
        acc.isActive &&
        acc.status !== 'blocked' &&
        acc.status !== 'unauthorized'
    ).length
    const rateLimitedClaudeAccounts = claudeAccounts.filter(
      (acc) => acc.rateLimitStatus && acc.rateLimitStatus.isRateLimited
    ).length

    // Claude Console账户统计
    const normalClaudeConsoleAccounts = claudeConsoleAccounts.filter(
      (acc) =>
        acc.isActive &&
        acc.status !== 'blocked' &&
        acc.status !== 'unauthorized' &&
        acc.schedulable !== false &&
        !(acc.rateLimitStatus && acc.rateLimitStatus.isRateLimited)
    ).length
    const abnormalClaudeConsoleAccounts = claudeConsoleAccounts.filter(
      (acc) => !acc.isActive || acc.status === 'blocked' || acc.status === 'unauthorized'
    ).length
    const pausedClaudeConsoleAccounts = claudeConsoleAccounts.filter(
      (acc) =>
        acc.schedulable === false &&
        acc.isActive &&
        acc.status !== 'blocked' &&
        acc.status !== 'unauthorized'
    ).length
    const rateLimitedClaudeConsoleAccounts = claudeConsoleAccounts.filter(
      (acc) => acc.rateLimitStatus && acc.rateLimitStatus.isRateLimited
    ).length

    // Gemini账户统计
    const normalGeminiAccounts = geminiAccounts.filter(
      (acc) =>
        acc.isActive &&
        acc.status !== 'blocked' &&
        acc.status !== 'unauthorized' &&
        acc.schedulable !== false &&
        !(
          acc.rateLimitStatus === 'limited' ||
          (acc.rateLimitStatus && acc.rateLimitStatus.isRateLimited)
        )
    ).length
    const abnormalGeminiAccounts = geminiAccounts.filter(
      (acc) => !acc.isActive || acc.status === 'blocked' || acc.status === 'unauthorized'
    ).length
    const pausedGeminiAccounts = geminiAccounts.filter(
      (acc) =>
        acc.schedulable === false &&
        acc.isActive &&
        acc.status !== 'blocked' &&
        acc.status !== 'unauthorized'
    ).length
    const rateLimitedGeminiAccounts = geminiAccounts.filter(
      (acc) =>
        acc.rateLimitStatus === 'limited' ||
        (acc.rateLimitStatus && acc.rateLimitStatus.isRateLimited)
    ).length

    // Bedrock账户统计
    const normalBedrockAccounts = bedrockAccounts.filter(
      (acc) =>
        acc.isActive &&
        acc.status !== 'blocked' &&
        acc.status !== 'unauthorized' &&
        acc.schedulable !== false &&
        !(acc.rateLimitStatus && acc.rateLimitStatus.isRateLimited)
    ).length
    const abnormalBedrockAccounts = bedrockAccounts.filter(
      (acc) => !acc.isActive || acc.status === 'blocked' || acc.status === 'unauthorized'
    ).length
    const pausedBedrockAccounts = bedrockAccounts.filter(
      (acc) =>
        acc.schedulable === false &&
        acc.isActive &&
        acc.status !== 'blocked' &&
        acc.status !== 'unauthorized'
    ).length
    const rateLimitedBedrockAccounts = bedrockAccounts.filter(
      (acc) => acc.rateLimitStatus && acc.rateLimitStatus.isRateLimited
    ).length

    // OpenAI账户统计
    // 注意：OpenAI账户的isActive和schedulable是字符串类型，默认值为'true'
    const normalOpenAIAccounts = openaiAccounts.filter(
      (acc) =>
        (acc.isActive === 'true' ||
          acc.isActive === true ||
          (!acc.isActive && acc.isActive !== 'false' && acc.isActive !== false)) &&
        acc.status !== 'blocked' &&
        acc.status !== 'unauthorized' &&
        acc.schedulable !== 'false' &&
        acc.schedulable !== false && // 包括'true'、true和undefined
        !(acc.rateLimitStatus && acc.rateLimitStatus.isRateLimited)
    ).length
    const abnormalOpenAIAccounts = openaiAccounts.filter(
      (acc) =>
        acc.isActive === 'false' ||
        acc.isActive === false ||
        acc.status === 'blocked' ||
        acc.status === 'unauthorized'
    ).length
    const pausedOpenAIAccounts = openaiAccounts.filter(
      (acc) =>
        (acc.schedulable === 'false' || acc.schedulable === false) &&
        (acc.isActive === 'true' ||
          acc.isActive === true ||
          (!acc.isActive && acc.isActive !== 'false' && acc.isActive !== false)) &&
        acc.status !== 'blocked' &&
        acc.status !== 'unauthorized'
    ).length
    const rateLimitedOpenAIAccounts = openaiAccounts.filter(
      (acc) => acc.rateLimitStatus && acc.rateLimitStatus.isRateLimited
    ).length

    const dashboard = {
      overview: {
        totalApiKeys: apiKeys.length,
        activeApiKeys,
        // 总账户统计（所有平台）
        totalAccounts:
          claudeAccounts.length +
          claudeConsoleAccounts.length +
          geminiAccounts.length +
          bedrockAccounts.length +
          openaiAccounts.length,
        normalAccounts:
          normalClaudeAccounts +
          normalClaudeConsoleAccounts +
          normalGeminiAccounts +
          normalBedrockAccounts +
          normalOpenAIAccounts,
        abnormalAccounts:
          abnormalClaudeAccounts +
          abnormalClaudeConsoleAccounts +
          abnormalGeminiAccounts +
          abnormalBedrockAccounts +
          abnormalOpenAIAccounts,
        pausedAccounts:
          pausedClaudeAccounts +
          pausedClaudeConsoleAccounts +
          pausedGeminiAccounts +
          pausedBedrockAccounts +
          pausedOpenAIAccounts,
        rateLimitedAccounts:
          rateLimitedClaudeAccounts +
          rateLimitedClaudeConsoleAccounts +
          rateLimitedGeminiAccounts +
          rateLimitedBedrockAccounts +
          rateLimitedOpenAIAccounts,
        // 各平台详细统计
        accountsByPlatform: {
          claude: {
            total: claudeAccounts.length,
            normal: normalClaudeAccounts,
            abnormal: abnormalClaudeAccounts,
            paused: pausedClaudeAccounts,
            rateLimited: rateLimitedClaudeAccounts
          },
          'claude-console': {
            total: claudeConsoleAccounts.length,
            normal: normalClaudeConsoleAccounts,
            abnormal: abnormalClaudeConsoleAccounts,
            paused: pausedClaudeConsoleAccounts,
            rateLimited: rateLimitedClaudeConsoleAccounts
          },
          gemini: {
            total: geminiAccounts.length,
            normal: normalGeminiAccounts,
            abnormal: abnormalGeminiAccounts,
            paused: pausedGeminiAccounts,
            rateLimited: rateLimitedGeminiAccounts
          },
          bedrock: {
            total: bedrockAccounts.length,
            normal: normalBedrockAccounts,
            abnormal: abnormalBedrockAccounts,
            paused: pausedBedrockAccounts,
            rateLimited: rateLimitedBedrockAccounts
          },
          openai: {
            total: openaiAccounts.length,
            normal: normalOpenAIAccounts,
            abnormal: abnormalOpenAIAccounts,
            paused: pausedOpenAIAccounts,
            rateLimited: rateLimitedOpenAIAccounts
          }
        },
        // 保留旧字段以兼容
        activeAccounts:
          normalClaudeAccounts +
          normalClaudeConsoleAccounts +
          normalGeminiAccounts +
          normalBedrockAccounts +
          normalOpenAIAccounts,
        totalClaudeAccounts: claudeAccounts.length + claudeConsoleAccounts.length,
        activeClaudeAccounts: normalClaudeAccounts + normalClaudeConsoleAccounts,
        rateLimitedClaudeAccounts: rateLimitedClaudeAccounts + rateLimitedClaudeConsoleAccounts,
        totalGeminiAccounts: geminiAccounts.length,
        activeGeminiAccounts: normalGeminiAccounts,
        rateLimitedGeminiAccounts,
        totalTokensUsed,
        totalRequestsUsed,
        totalInputTokensUsed,
        totalOutputTokensUsed,
        totalCacheCreateTokensUsed,
        totalCacheReadTokensUsed,
        totalAllTokensUsed
      },
      recentActivity: {
        apiKeysCreatedToday: todayStats.apiKeysCreatedToday,
        requestsToday: todayStats.requestsToday,
        tokensToday: todayStats.tokensToday,
        inputTokensToday: todayStats.inputTokensToday,
        outputTokensToday: todayStats.outputTokensToday,
        cacheCreateTokensToday: todayStats.cacheCreateTokensToday || 0,
        cacheReadTokensToday: todayStats.cacheReadTokensToday || 0
      },
      systemAverages: {
        rpm: systemAverages.systemRPM,
        tpm: systemAverages.systemTPM
      },
      realtimeMetrics: {
        rpm: realtimeMetrics.realtimeRPM,
        tpm: realtimeMetrics.realtimeTPM,
        windowMinutes: realtimeMetrics.windowMinutes,
        isHistorical: realtimeMetrics.windowMinutes === 0 // 标识是否使用了历史数据
      },
      systemHealth: {
        redisConnected: redis.isConnected,
        claudeAccountsHealthy: normalClaudeAccounts + normalClaudeConsoleAccounts > 0,
        geminiAccountsHealthy: normalGeminiAccounts > 0,
        uptime: process.uptime()
      },
      systemTimezone: config.system.timezoneOffset || 8
    }

    return res.json({ success: true, data: dashboard })
  } catch (error) {
    logger.error('❌ Failed to get dashboard data:', error)
    return res.status(500).json({ error: 'Failed to get dashboard data', message: error.message })
  }
})

// 获取使用统计
router.get('/usage-stats', authenticateAdmin, async (req, res) => {
  try {
    const { period = 'daily' } = req.query // daily, monthly

    // 获取基础API Key统计
    const apiKeys = await apiKeyService.getAllApiKeys()

    const stats = apiKeys.map((key) => ({
      keyId: key.id,
      keyName: key.name,
      usage: key.usage
    }))

    return res.json({ success: true, data: { period, stats } })
  } catch (error) {
    logger.error('❌ Failed to get usage stats:', error)
    return res.status(500).json({ error: 'Failed to get usage stats', message: error.message })
  }
})

// 获取按模型的使用统计和费用
router.get('/model-stats', authenticateAdmin, async (req, res) => {
  try {
    const { period = 'daily', startDate, endDate } = req.query // daily, monthly, 支持自定义时间范围
    const today = redis.getDateStringInTimezone()
    const tzDate = redis.getDateInTimezone()
    const currentMonth = `${tzDate.getUTCFullYear()}-${String(tzDate.getUTCMonth() + 1).padStart(2, '0')}`

    logger.info(
      `📊 Getting global model stats, period: ${period}, startDate: ${startDate}, endDate: ${endDate}, today: ${today}, currentMonth: ${currentMonth}`
    )

    const client = redis.getClientSafe()

    // 获取所有模型的统计数据
    let searchPatterns = []

    if (startDate && endDate) {
      // 自定义日期范围，生成多个日期的搜索模式
      const start = new Date(startDate)
      const end = new Date(endDate)

      // 确保日期范围有效
      if (start > end) {
        return res.status(400).json({ error: 'Start date must be before or equal to end date' })
      }

      // 限制最大范围为31天
      const daysDiff = Math.ceil((end - start) / (1000 * 60 * 60 * 24)) + 1
      if (daysDiff > 31) {
        return res.status(400).json({ error: 'Date range cannot exceed 31 days' })
      }

      // 生成日期范围内所有日期的搜索模式
      const currentDate = new Date(start)
      while (currentDate <= end) {
        const dateStr = redis.getDateStringInTimezone(currentDate)
        searchPatterns.push(`usage:model:daily:*:${dateStr}`)
        currentDate.setDate(currentDate.getDate() + 1)
      }

      logger.info(`📊 Generated ${searchPatterns.length} search patterns for date range`)
    } else {
      // 使用默认的period
      const pattern =
        period === 'daily'
          ? `usage:model:daily:*:${today}`
          : `usage:model:monthly:*:${currentMonth}`
      searchPatterns = [pattern]
    }

    logger.info('📊 Searching patterns:', searchPatterns)

    // 获取所有匹配的keys
    const allKeys = []
    for (const pattern of searchPatterns) {
      const keys = await client.keys(pattern)
      allKeys.push(...keys)
    }

    logger.info(`📊 Found ${allKeys.length} matching keys in total`)

    // 模型名标准化函数（与redis.js保持一致）
    const normalizeModelName = (model) => {
      if (!model || model === 'unknown') {
        return model
      }

      // 对于Bedrock模型，去掉区域前缀进行统一
      if (model.includes('.anthropic.') || model.includes('.claude')) {
        // 匹配所有AWS区域格式：region.anthropic.model-name-v1:0 -> claude-model-name
        // 支持所有AWS区域格式，如：us-east-1, eu-west-1, ap-southeast-1, ca-central-1等
        let normalized = model.replace(/^[a-z0-9-]+\./, '') // 去掉任何区域前缀（更通用）
        normalized = normalized.replace('anthropic.', '') // 去掉anthropic前缀
        normalized = normalized.replace(/-v\d+:\d+$/, '') // 去掉版本后缀（如-v1:0, -v2:1等）
        return normalized
      }

      // 对于其他模型，去掉常见的版本后缀
      return model.replace(/-v\d+:\d+$|:latest$/, '')
    }

    // 聚合相同模型的数据
    const modelStatsMap = new Map()

    for (const key of allKeys) {
      const match = key.match(/usage:model:daily:(.+):\d{4}-\d{2}-\d{2}$/)

      if (!match) {
        logger.warn(`📊 Pattern mismatch for key: ${key}`)
        continue
      }

      const rawModel = match[1]
      const normalizedModel = normalizeModelName(rawModel)
      const data = await client.hgetall(key)

      if (data && Object.keys(data).length > 0) {
        const stats = modelStatsMap.get(normalizedModel) || {
          requests: 0,
          inputTokens: 0,
          outputTokens: 0,
          cacheCreateTokens: 0,
          cacheReadTokens: 0,
          allTokens: 0
        }

        stats.requests += parseInt(data.requests) || 0
        stats.inputTokens += parseInt(data.inputTokens) || 0
        stats.outputTokens += parseInt(data.outputTokens) || 0
        stats.cacheCreateTokens += parseInt(data.cacheCreateTokens) || 0
        stats.cacheReadTokens += parseInt(data.cacheReadTokens) || 0
        stats.allTokens += parseInt(data.allTokens) || 0

        modelStatsMap.set(normalizedModel, stats)
      }
    }

    // 转换为数组并计算费用
    const modelStats = []

    for (const [model, stats] of modelStatsMap) {
      const usage = {
        input_tokens: stats.inputTokens,
        output_tokens: stats.outputTokens,
        cache_creation_input_tokens: stats.cacheCreateTokens,
        cache_read_input_tokens: stats.cacheReadTokens
      }

      // 计算费用
      const costData = CostCalculator.calculateCost(usage, model)

      modelStats.push({
        model,
        period: startDate && endDate ? 'custom' : period,
        requests: stats.requests,
        inputTokens: usage.input_tokens,
        outputTokens: usage.output_tokens,
        cacheCreateTokens: usage.cache_creation_input_tokens,
        cacheReadTokens: usage.cache_read_input_tokens,
        allTokens: stats.allTokens,
        usage: {
          requests: stats.requests,
          inputTokens: usage.input_tokens,
          outputTokens: usage.output_tokens,
          cacheCreateTokens: usage.cache_creation_input_tokens,
          cacheReadTokens: usage.cache_read_input_tokens,
          totalTokens:
            usage.input_tokens +
            usage.output_tokens +
            usage.cache_creation_input_tokens +
            usage.cache_read_input_tokens
        },
        costs: costData.costs,
        formatted: costData.formatted,
        pricing: costData.pricing
      })
    }

    // 按总费用排序
    modelStats.sort((a, b) => b.costs.total - a.costs.total)

    logger.info(
      `📊 Returning ${modelStats.length} global model stats for period ${period}:`,
      modelStats
    )

    return res.json({ success: true, data: modelStats })
  } catch (error) {
    logger.error('❌ Failed to get model stats:', error)
    return res.status(500).json({ error: 'Failed to get model stats', message: error.message })
  }
})

// 🔧 系统管理

// 清理过期数据
router.post('/cleanup', authenticateAdmin, async (req, res) => {
  try {
    const [expiredKeys, errorAccounts] = await Promise.all([
      apiKeyService.cleanupExpiredKeys(),
      claudeAccountService.cleanupErrorAccounts()
    ])

    await redis.cleanup()

    logger.success(
      `🧹 Admin triggered cleanup: ${expiredKeys} expired keys, ${errorAccounts} error accounts`
    )

    return res.json({
      success: true,
      message: 'Cleanup completed',
      data: {
        expiredKeysRemoved: expiredKeys,
        errorAccountsReset: errorAccounts
      }
    })
  } catch (error) {
    logger.error('❌ Cleanup failed:', error)
    return res.status(500).json({ error: 'Cleanup failed', message: error.message })
  }
})

// 获取使用趋势数据
router.get('/usage-trend', authenticateAdmin, async (req, res) => {
  try {
    const { days = 7, granularity = 'day', startDate, endDate } = req.query
    const client = redis.getClientSafe()

    const trendData = []

    if (granularity === 'hour') {
      // 小时粒度统计
      let startTime, endTime

      if (startDate && endDate) {
        // 使用自定义时间范围
        startTime = new Date(startDate)
        endTime = new Date(endDate)

        // 调试日志
        logger.info('📊 Usage trend hour granularity - received times:')
        logger.info(`  startDate (raw): ${startDate}`)
        logger.info(`  endDate (raw): ${endDate}`)
        logger.info(`  startTime (parsed): ${startTime.toISOString()}`)
        logger.info(`  endTime (parsed): ${endTime.toISOString()}`)
        logger.info(`  System timezone offset: ${config.system.timezoneOffset || 8}`)
      } else {
        // 默认最近24小时
        endTime = new Date()
        startTime = new Date(endTime.getTime() - 24 * 60 * 60 * 1000)
      }

      // 确保时间范围不超过24小时
      const timeDiff = endTime - startTime
      if (timeDiff > 24 * 60 * 60 * 1000) {
        return res.status(400).json({
          error: '小时粒度查询时间范围不能超过24小时'
        })
      }

      // 按小时遍历
      const currentHour = new Date(startTime)
      currentHour.setMinutes(0, 0, 0)

      while (currentHour <= endTime) {
        // 注意：前端发送的时间已经是UTC时间，不需要再次转换
        // 直接从currentHour生成对应系统时区的日期和小时
        const tzCurrentHour = redis.getDateInTimezone(currentHour)
        const dateStr = redis.getDateStringInTimezone(currentHour)
        const hour = String(tzCurrentHour.getUTCHours()).padStart(2, '0')
        const hourKey = `${dateStr}:${hour}`

        // 获取当前小时的模型统计数据
        const modelPattern = `usage:model:hourly:*:${hourKey}`
        const modelKeys = await client.keys(modelPattern)

        let hourInputTokens = 0
        let hourOutputTokens = 0
        let hourRequests = 0
        let hourCacheCreateTokens = 0
        let hourCacheReadTokens = 0
        let hourCost = 0

        for (const modelKey of modelKeys) {
          const modelMatch = modelKey.match(/usage:model:hourly:(.+):\d{4}-\d{2}-\d{2}:\d{2}$/)
          if (!modelMatch) {
            continue
          }

          const model = modelMatch[1]
          const data = await client.hgetall(modelKey)

          if (data && Object.keys(data).length > 0) {
            const modelInputTokens = parseInt(data.inputTokens) || 0
            const modelOutputTokens = parseInt(data.outputTokens) || 0
            const modelCacheCreateTokens = parseInt(data.cacheCreateTokens) || 0
            const modelCacheReadTokens = parseInt(data.cacheReadTokens) || 0
            const modelRequests = parseInt(data.requests) || 0

            hourInputTokens += modelInputTokens
            hourOutputTokens += modelOutputTokens
            hourCacheCreateTokens += modelCacheCreateTokens
            hourCacheReadTokens += modelCacheReadTokens
            hourRequests += modelRequests

            const modelUsage = {
              input_tokens: modelInputTokens,
              output_tokens: modelOutputTokens,
              cache_creation_input_tokens: modelCacheCreateTokens,
              cache_read_input_tokens: modelCacheReadTokens
            }
            const modelCostResult = CostCalculator.calculateCost(modelUsage, model)
            hourCost += modelCostResult.costs.total
          }
        }

        // 如果没有模型级别的数据，尝试API Key级别的数据
        if (modelKeys.length === 0) {
          const pattern = `usage:hourly:*:${hourKey}`
          const keys = await client.keys(pattern)

          for (const key of keys) {
            const data = await client.hgetall(key)
            if (data) {
              hourInputTokens += parseInt(data.inputTokens) || 0
              hourOutputTokens += parseInt(data.outputTokens) || 0
              hourRequests += parseInt(data.requests) || 0
              hourCacheCreateTokens += parseInt(data.cacheCreateTokens) || 0
              hourCacheReadTokens += parseInt(data.cacheReadTokens) || 0
            }
          }

          const usage = {
            input_tokens: hourInputTokens,
            output_tokens: hourOutputTokens,
            cache_creation_input_tokens: hourCacheCreateTokens,
            cache_read_input_tokens: hourCacheReadTokens
          }
          const costResult = CostCalculator.calculateCost(usage, 'unknown')
          hourCost = costResult.costs.total
        }

        // 格式化时间标签 - 使用系统时区的显示
        const tzDateForLabel = redis.getDateInTimezone(currentHour)
        const month = String(tzDateForLabel.getUTCMonth() + 1).padStart(2, '0')
        const day = String(tzDateForLabel.getUTCDate()).padStart(2, '0')
        const hourStr = String(tzDateForLabel.getUTCHours()).padStart(2, '0')

        trendData.push({
          // 对于小时粒度，只返回hour字段，不返回date字段
          hour: currentHour.toISOString(), // 保留原始ISO时间用于排序
          label: `${month}/${day} ${hourStr}:00`, // 添加格式化的标签
          inputTokens: hourInputTokens,
          outputTokens: hourOutputTokens,
          requests: hourRequests,
          cacheCreateTokens: hourCacheCreateTokens,
          cacheReadTokens: hourCacheReadTokens,
          totalTokens:
            hourInputTokens + hourOutputTokens + hourCacheCreateTokens + hourCacheReadTokens,
          cost: hourCost
        })

        // 移到下一个小时
        currentHour.setHours(currentHour.getHours() + 1)
      }
    } else {
      // 天粒度统计（保持原有逻辑）
      const daysCount = parseInt(days) || 7
      const today = new Date()

      // 获取过去N天的数据
      for (let i = 0; i < daysCount; i++) {
        const date = new Date(today)
        date.setDate(date.getDate() - i)
        const dateStr = redis.getDateStringInTimezone(date)

        // 汇总当天所有API Key的使用数据
        const pattern = `usage:daily:*:${dateStr}`
        const keys = await client.keys(pattern)

        let dayInputTokens = 0
        let dayOutputTokens = 0
        let dayRequests = 0
        let dayCacheCreateTokens = 0
        let dayCacheReadTokens = 0
        let dayCost = 0

        // 按模型统计使用量
        // const modelUsageMap = new Map();

        // 获取当天所有模型的使用数据
        const modelPattern = `usage:model:daily:*:${dateStr}`
        const modelKeys = await client.keys(modelPattern)

        for (const modelKey of modelKeys) {
          // 解析模型名称
          const modelMatch = modelKey.match(/usage:model:daily:(.+):\d{4}-\d{2}-\d{2}$/)
          if (!modelMatch) {
            continue
          }

          const model = modelMatch[1]
          const data = await client.hgetall(modelKey)

          if (data && Object.keys(data).length > 0) {
            const modelInputTokens = parseInt(data.inputTokens) || 0
            const modelOutputTokens = parseInt(data.outputTokens) || 0
            const modelCacheCreateTokens = parseInt(data.cacheCreateTokens) || 0
            const modelCacheReadTokens = parseInt(data.cacheReadTokens) || 0
            const modelRequests = parseInt(data.requests) || 0

            // 累加总数
            dayInputTokens += modelInputTokens
            dayOutputTokens += modelOutputTokens
            dayCacheCreateTokens += modelCacheCreateTokens
            dayCacheReadTokens += modelCacheReadTokens
            dayRequests += modelRequests

            // 按模型计算费用
            const modelUsage = {
              input_tokens: modelInputTokens,
              output_tokens: modelOutputTokens,
              cache_creation_input_tokens: modelCacheCreateTokens,
              cache_read_input_tokens: modelCacheReadTokens
            }
            const modelCostResult = CostCalculator.calculateCost(modelUsage, model)
            dayCost += modelCostResult.costs.total
          }
        }

        // 如果没有模型级别的数据，回退到原始方法
        if (modelKeys.length === 0 && keys.length > 0) {
          for (const key of keys) {
            const data = await client.hgetall(key)
            if (data) {
              dayInputTokens += parseInt(data.inputTokens) || 0
              dayOutputTokens += parseInt(data.outputTokens) || 0
              dayRequests += parseInt(data.requests) || 0
              dayCacheCreateTokens += parseInt(data.cacheCreateTokens) || 0
              dayCacheReadTokens += parseInt(data.cacheReadTokens) || 0
            }
          }

          // 使用默认模型价格计算
          const usage = {
            input_tokens: dayInputTokens,
            output_tokens: dayOutputTokens,
            cache_creation_input_tokens: dayCacheCreateTokens,
            cache_read_input_tokens: dayCacheReadTokens
          }
          const costResult = CostCalculator.calculateCost(usage, 'unknown')
          dayCost = costResult.costs.total
        }

        trendData.push({
          date: dateStr,
          inputTokens: dayInputTokens,
          outputTokens: dayOutputTokens,
          requests: dayRequests,
          cacheCreateTokens: dayCacheCreateTokens,
          cacheReadTokens: dayCacheReadTokens,
          totalTokens: dayInputTokens + dayOutputTokens + dayCacheCreateTokens + dayCacheReadTokens,
          cost: dayCost,
          formattedCost: CostCalculator.formatCost(dayCost)
        })
      }
    }

    // 按日期正序排列
    if (granularity === 'hour') {
      trendData.sort((a, b) => new Date(a.hour) - new Date(b.hour))
    } else {
      trendData.sort((a, b) => new Date(a.date) - new Date(b.date))
    }

    return res.json({ success: true, data: trendData, granularity })
  } catch (error) {
    logger.error('❌ Failed to get usage trend:', error)
    return res.status(500).json({ error: 'Failed to get usage trend', message: error.message })
  }
})

// 获取单个API Key的模型统计
router.get('/api-keys/:keyId/model-stats', authenticateAdmin, async (req, res) => {
  try {
    const { keyId } = req.params
    const { period = 'monthly', startDate, endDate } = req.query

    logger.info(
      `📊 Getting model stats for API key: ${keyId}, period: ${period}, startDate: ${startDate}, endDate: ${endDate}`
    )

    const client = redis.getClientSafe()
    const today = redis.getDateStringInTimezone()
    const tzDate = redis.getDateInTimezone()
    const currentMonth = `${tzDate.getUTCFullYear()}-${String(tzDate.getUTCMonth() + 1).padStart(2, '0')}`

    let searchPatterns = []

    if (period === 'custom' && startDate && endDate) {
      // 自定义日期范围，生成多个日期的搜索模式
      const start = new Date(startDate)
      const end = new Date(endDate)

      // 确保日期范围有效
      if (start > end) {
        return res.status(400).json({ error: 'Start date must be before or equal to end date' })
      }

      // 限制最大范围为31天
      const daysDiff = Math.ceil((end - start) / (1000 * 60 * 60 * 24)) + 1
      if (daysDiff > 31) {
        return res.status(400).json({ error: 'Date range cannot exceed 31 days' })
      }

      // 生成日期范围内所有日期的搜索模式
      for (let d = new Date(start); d <= end; d.setDate(d.getDate() + 1)) {
        const dateStr = redis.getDateStringInTimezone(d)
        searchPatterns.push(`usage:${keyId}:model:daily:*:${dateStr}`)
      }

      logger.info(
        `📊 Custom date range patterns: ${searchPatterns.length} days from ${startDate} to ${endDate}`
      )
    } else {
      // 原有的预设期间逻辑
      const pattern =
        period === 'daily'
          ? `usage:${keyId}:model:daily:*:${today}`
          : `usage:${keyId}:model:monthly:*:${currentMonth}`
      searchPatterns = [pattern]
      logger.info(`📊 Preset period pattern: ${pattern}`)
    }

    // 汇总所有匹配的数据
    const modelStatsMap = new Map()
    const modelStats = [] // 定义结果数组

    for (const pattern of searchPatterns) {
      const keys = await client.keys(pattern)
      logger.info(`📊 Pattern ${pattern} found ${keys.length} keys`)

      for (const key of keys) {
        const match =
          key.match(/usage:.+:model:daily:(.+):\d{4}-\d{2}-\d{2}$/) ||
          key.match(/usage:.+:model:monthly:(.+):\d{4}-\d{2}$/)

        if (!match) {
          logger.warn(`📊 Pattern mismatch for key: ${key}`)
          continue
        }

        const model = match[1]
        const data = await client.hgetall(key)

        if (data && Object.keys(data).length > 0) {
          // 累加同一模型的数据
          if (!modelStatsMap.has(model)) {
            modelStatsMap.set(model, {
              requests: 0,
              inputTokens: 0,
              outputTokens: 0,
              cacheCreateTokens: 0,
              cacheReadTokens: 0,
              allTokens: 0
            })
          }

          const stats = modelStatsMap.get(model)
          stats.requests += parseInt(data.requests) || 0
          stats.inputTokens += parseInt(data.inputTokens) || 0
          stats.outputTokens += parseInt(data.outputTokens) || 0
          stats.cacheCreateTokens += parseInt(data.cacheCreateTokens) || 0
          stats.cacheReadTokens += parseInt(data.cacheReadTokens) || 0
          stats.allTokens += parseInt(data.allTokens) || 0
        }
      }
    }

    // 将汇总的数据转换为最终结果
    for (const [model, stats] of modelStatsMap) {
      logger.info(`📊 Model ${model} aggregated data:`, stats)

      const usage = {
        input_tokens: stats.inputTokens,
        output_tokens: stats.outputTokens,
        cache_creation_input_tokens: stats.cacheCreateTokens,
        cache_read_input_tokens: stats.cacheReadTokens
      }

      // 使用CostCalculator计算费用
      const costData = CostCalculator.calculateCost(usage, model)

      modelStats.push({
        model,
        requests: stats.requests,
        inputTokens: stats.inputTokens,
        outputTokens: stats.outputTokens,
        cacheCreateTokens: stats.cacheCreateTokens,
        cacheReadTokens: stats.cacheReadTokens,
        allTokens: stats.allTokens,
        // 添加费用信息
        costs: costData.costs,
        formatted: costData.formatted,
        pricing: costData.pricing,
        usingDynamicPricing: costData.usingDynamicPricing
      })
    }

    // 如果没有找到模型级别的详细数据，尝试从汇总数据中生成展示
    if (modelStats.length === 0) {
      logger.info(
        `📊 No detailed model stats found, trying to get aggregate data for API key ${keyId}`
      )

      // 尝试从API Keys列表中获取usage数据作为备选方案
      try {
        const apiKeys = await apiKeyService.getAllApiKeys()
        const targetApiKey = apiKeys.find((key) => key.id === keyId)

        if (targetApiKey && targetApiKey.usage) {
          logger.info(
            `📊 Found API key usage data from getAllApiKeys for ${keyId}:`,
            targetApiKey.usage
          )

          // 从汇总数据创建展示条目
          let usageData
          if (period === 'custom' || period === 'daily') {
            // 对于自定义或日统计，使用daily数据或total数据
            usageData = targetApiKey.usage.daily || targetApiKey.usage.total
          } else {
            // 对于月统计，使用monthly数据或total数据
            usageData = targetApiKey.usage.monthly || targetApiKey.usage.total
          }

          if (usageData && usageData.allTokens > 0) {
            const usage = {
              input_tokens: usageData.inputTokens || 0,
              output_tokens: usageData.outputTokens || 0,
              cache_creation_input_tokens: usageData.cacheCreateTokens || 0,
              cache_read_input_tokens: usageData.cacheReadTokens || 0
            }

            // 对于汇总数据，使用默认模型计算费用
            const costData = CostCalculator.calculateCost(usage, 'claude-3-5-sonnet-20241022')

            modelStats.push({
              model: '总体使用 (历史数据)',
              requests: usageData.requests || 0,
              inputTokens: usageData.inputTokens || 0,
              outputTokens: usageData.outputTokens || 0,
              cacheCreateTokens: usageData.cacheCreateTokens || 0,
              cacheReadTokens: usageData.cacheReadTokens || 0,
              allTokens: usageData.allTokens || 0,
              // 添加费用信息
              costs: costData.costs,
              formatted: costData.formatted,
              pricing: costData.pricing,
              usingDynamicPricing: costData.usingDynamicPricing
            })

            logger.info('📊 Generated display data from API key usage stats')
          } else {
            logger.info(`📊 No usage data found for period ${period} in API key data`)
          }
        } else {
          logger.info(`📊 API key ${keyId} not found or has no usage data`)
        }
      } catch (error) {
        logger.error('❌ Error fetching API key usage data:', error)
      }
    }

    // 按总token数降序排列
    modelStats.sort((a, b) => b.allTokens - a.allTokens)

    logger.info(`📊 Returning ${modelStats.length} model stats for API key ${keyId}:`, modelStats)

    return res.json({ success: true, data: modelStats })
  } catch (error) {
    logger.error('❌ Failed to get API key model stats:', error)
    return res
      .status(500)
      .json({ error: 'Failed to get API key model stats', message: error.message })
  }
})

// 获取按API Key分组的使用趋势
router.get('/api-keys-usage-trend', authenticateAdmin, async (req, res) => {
  try {
    const { granularity = 'day', days = 7, startDate, endDate } = req.query

    logger.info(`📊 Getting API keys usage trend, granularity: ${granularity}, days: ${days}`)

    const client = redis.getClientSafe()
    const trendData = []

    // 获取所有API Keys
    const apiKeys = await apiKeyService.getAllApiKeys()
    const apiKeyMap = new Map(apiKeys.map((key) => [key.id, key]))

    if (granularity === 'hour') {
      // 小时粒度统计
      let endTime, startTime

      if (startDate && endDate) {
        // 自定义时间范围
        startTime = new Date(startDate)
        endTime = new Date(endDate)
      } else {
        // 默认近24小时
        endTime = new Date()
        startTime = new Date(endTime.getTime() - 24 * 60 * 60 * 1000)
      }

      // 按小时遍历
      const currentHour = new Date(startTime)
      currentHour.setMinutes(0, 0, 0)

      while (currentHour <= endTime) {
        // 使用时区转换后的时间来生成键
        const tzCurrentHour = redis.getDateInTimezone(currentHour)
        const dateStr = redis.getDateStringInTimezone(currentHour)
        const hour = String(tzCurrentHour.getUTCHours()).padStart(2, '0')
        const hourKey = `${dateStr}:${hour}`

        // 获取这个小时所有API Key的数据
        const pattern = `usage:hourly:*:${hourKey}`
        const keys = await client.keys(pattern)

        // 格式化时间标签
        const tzDateForLabel = redis.getDateInTimezone(currentHour)
        const monthLabel = String(tzDateForLabel.getUTCMonth() + 1).padStart(2, '0')
        const dayLabel = String(tzDateForLabel.getUTCDate()).padStart(2, '0')
        const hourLabel = String(tzDateForLabel.getUTCHours()).padStart(2, '0')

        const hourData = {
          hour: currentHour.toISOString(), // 使用原始时间，不进行时区转换
          label: `${monthLabel}/${dayLabel} ${hourLabel}:00`, // 添加格式化的标签
          apiKeys: {}
        }

        // 先收集基础数据
        const apiKeyDataMap = new Map()
        for (const key of keys) {
          const match = key.match(/usage:hourly:(.+?):\d{4}-\d{2}-\d{2}:\d{2}/)
          if (!match) {
            continue
          }

          const apiKeyId = match[1]
          const data = await client.hgetall(key)

          if (data && apiKeyMap.has(apiKeyId)) {
            const inputTokens = parseInt(data.inputTokens) || 0
            const outputTokens = parseInt(data.outputTokens) || 0
            const cacheCreateTokens = parseInt(data.cacheCreateTokens) || 0
            const cacheReadTokens = parseInt(data.cacheReadTokens) || 0
            const totalTokens = inputTokens + outputTokens + cacheCreateTokens + cacheReadTokens

            apiKeyDataMap.set(apiKeyId, {
              name: apiKeyMap.get(apiKeyId).name,
              tokens: totalTokens,
              requests: parseInt(data.requests) || 0,
              inputTokens,
              outputTokens,
              cacheCreateTokens,
              cacheReadTokens
            })
          }
        }

        // 获取该小时的模型级别数据来计算准确费用
        const modelPattern = `usage:*:model:hourly:*:${hourKey}`
        const modelKeys = await client.keys(modelPattern)
        const apiKeyCostMap = new Map()

        for (const modelKey of modelKeys) {
          const match = modelKey.match(/usage:(.+?):model:hourly:(.+?):\d{4}-\d{2}-\d{2}:\d{2}/)
          if (!match) {
            continue
          }

          const apiKeyId = match[1]
          const model = match[2]
          const modelData = await client.hgetall(modelKey)

          if (modelData && apiKeyDataMap.has(apiKeyId)) {
            const usage = {
              input_tokens: parseInt(modelData.inputTokens) || 0,
              output_tokens: parseInt(modelData.outputTokens) || 0,
              cache_creation_input_tokens: parseInt(modelData.cacheCreateTokens) || 0,
              cache_read_input_tokens: parseInt(modelData.cacheReadTokens) || 0
            }

            const costResult = CostCalculator.calculateCost(usage, model)
            const currentCost = apiKeyCostMap.get(apiKeyId) || 0
            apiKeyCostMap.set(apiKeyId, currentCost + costResult.costs.total)
          }
        }

        // 组合数据
        for (const [apiKeyId, data] of apiKeyDataMap) {
          const cost = apiKeyCostMap.get(apiKeyId) || 0

          // 如果没有模型级别数据，使用默认模型计算（降级方案）
          let finalCost = cost
          let formattedCost = CostCalculator.formatCost(cost)

          if (cost === 0 && data.tokens > 0) {
            const usage = {
              input_tokens: data.inputTokens,
              output_tokens: data.outputTokens,
              cache_creation_input_tokens: data.cacheCreateTokens,
              cache_read_input_tokens: data.cacheReadTokens
            }
            const fallbackResult = CostCalculator.calculateCost(usage, 'claude-3-5-sonnet-20241022')
            finalCost = fallbackResult.costs.total
            formattedCost = fallbackResult.formatted.total
          }

          hourData.apiKeys[apiKeyId] = {
            name: data.name,
            tokens: data.tokens,
            requests: data.requests,
            cost: finalCost,
            formattedCost
          }
        }

        trendData.push(hourData)
        currentHour.setHours(currentHour.getHours() + 1)
      }
    } else {
      // 天粒度统计
      const daysCount = parseInt(days) || 7
      const today = new Date()

      // 获取过去N天的数据
      for (let i = 0; i < daysCount; i++) {
        const date = new Date(today)
        date.setDate(date.getDate() - i)
        const dateStr = redis.getDateStringInTimezone(date)

        // 获取这一天所有API Key的数据
        const pattern = `usage:daily:*:${dateStr}`
        const keys = await client.keys(pattern)

        const dayData = {
          date: dateStr,
          apiKeys: {}
        }

        // 先收集基础数据
        const apiKeyDataMap = new Map()
        for (const key of keys) {
          const match = key.match(/usage:daily:(.+?):\d{4}-\d{2}-\d{2}/)
          if (!match) {
            continue
          }

          const apiKeyId = match[1]
          const data = await client.hgetall(key)

          if (data && apiKeyMap.has(apiKeyId)) {
            const inputTokens = parseInt(data.inputTokens) || 0
            const outputTokens = parseInt(data.outputTokens) || 0
            const cacheCreateTokens = parseInt(data.cacheCreateTokens) || 0
            const cacheReadTokens = parseInt(data.cacheReadTokens) || 0
            const totalTokens = inputTokens + outputTokens + cacheCreateTokens + cacheReadTokens

            apiKeyDataMap.set(apiKeyId, {
              name: apiKeyMap.get(apiKeyId).name,
              tokens: totalTokens,
              requests: parseInt(data.requests) || 0,
              inputTokens,
              outputTokens,
              cacheCreateTokens,
              cacheReadTokens
            })
          }
        }

        // 获取该天的模型级别数据来计算准确费用
        const modelPattern = `usage:*:model:daily:*:${dateStr}`
        const modelKeys = await client.keys(modelPattern)
        const apiKeyCostMap = new Map()

        for (const modelKey of modelKeys) {
          const match = modelKey.match(/usage:(.+?):model:daily:(.+?):\d{4}-\d{2}-\d{2}/)
          if (!match) {
            continue
          }

          const apiKeyId = match[1]
          const model = match[2]
          const modelData = await client.hgetall(modelKey)

          if (modelData && apiKeyDataMap.has(apiKeyId)) {
            const usage = {
              input_tokens: parseInt(modelData.inputTokens) || 0,
              output_tokens: parseInt(modelData.outputTokens) || 0,
              cache_creation_input_tokens: parseInt(modelData.cacheCreateTokens) || 0,
              cache_read_input_tokens: parseInt(modelData.cacheReadTokens) || 0
            }

            const costResult = CostCalculator.calculateCost(usage, model)
            const currentCost = apiKeyCostMap.get(apiKeyId) || 0
            apiKeyCostMap.set(apiKeyId, currentCost + costResult.costs.total)
          }
        }

        // 组合数据
        for (const [apiKeyId, data] of apiKeyDataMap) {
          const cost = apiKeyCostMap.get(apiKeyId) || 0

          // 如果没有模型级别数据，使用默认模型计算（降级方案）
          let finalCost = cost
          let formattedCost = CostCalculator.formatCost(cost)

          if (cost === 0 && data.tokens > 0) {
            const usage = {
              input_tokens: data.inputTokens,
              output_tokens: data.outputTokens,
              cache_creation_input_tokens: data.cacheCreateTokens,
              cache_read_input_tokens: data.cacheReadTokens
            }
            const fallbackResult = CostCalculator.calculateCost(usage, 'claude-3-5-sonnet-20241022')
            finalCost = fallbackResult.costs.total
            formattedCost = fallbackResult.formatted.total
          }

          dayData.apiKeys[apiKeyId] = {
            name: data.name,
            tokens: data.tokens,
            requests: data.requests,
            cost: finalCost,
            formattedCost
          }
        }

        trendData.push(dayData)
      }
    }

    // 按时间正序排列
    if (granularity === 'hour') {
      trendData.sort((a, b) => new Date(a.hour) - new Date(b.hour))
    } else {
      trendData.sort((a, b) => new Date(a.date) - new Date(b.date))
    }

    // 计算每个API Key的总token数，用于排序
    const apiKeyTotals = new Map()
    for (const point of trendData) {
      for (const [apiKeyId, data] of Object.entries(point.apiKeys)) {
        apiKeyTotals.set(apiKeyId, (apiKeyTotals.get(apiKeyId) || 0) + data.tokens)
      }
    }

    // 获取前10个使用量最多的API Key
    const topApiKeys = Array.from(apiKeyTotals.entries())
      .sort((a, b) => b[1] - a[1])
      .slice(0, 10)
      .map(([apiKeyId]) => apiKeyId)

    return res.json({
      success: true,
      data: trendData,
      granularity,
      topApiKeys,
      totalApiKeys: apiKeyTotals.size
    })
  } catch (error) {
    logger.error('❌ Failed to get API keys usage trend:', error)
    return res
      .status(500)
      .json({ error: 'Failed to get API keys usage trend', message: error.message })
  }
})

// 计算总体使用费用
router.get('/usage-costs', authenticateAdmin, async (req, res) => {
  try {
    const { period = 'all' } = req.query // all, today, monthly, 7days

    logger.info(`💰 Calculating usage costs for period: ${period}`)

    // 模型名标准化函数（与redis.js保持一致）
    const normalizeModelName = (model) => {
      if (!model || model === 'unknown') {
        return model
      }

      // 对于Bedrock模型，去掉区域前缀进行统一
      if (model.includes('.anthropic.') || model.includes('.claude')) {
        // 匹配所有AWS区域格式：region.anthropic.model-name-v1:0 -> claude-model-name
        // 支持所有AWS区域格式，如：us-east-1, eu-west-1, ap-southeast-1, ca-central-1等
        let normalized = model.replace(/^[a-z0-9-]+\./, '') // 去掉任何区域前缀（更通用）
        normalized = normalized.replace('anthropic.', '') // 去掉anthropic前缀
        normalized = normalized.replace(/-v\d+:\d+$/, '') // 去掉版本后缀（如-v1:0, -v2:1等）
        return normalized
      }

      // 对于其他模型，去掉常见的版本后缀
      return model.replace(/-v\d+:\d+$|:latest$/, '')
    }

    // 获取所有API Keys的使用统计
    const apiKeys = await apiKeyService.getAllApiKeys()

    const totalCosts = {
      inputCost: 0,
      outputCost: 0,
      cacheCreateCost: 0,
      cacheReadCost: 0,
      totalCost: 0
    }

    const modelCosts = {}

    // 按模型统计费用
    const client = redis.getClientSafe()
    const today = redis.getDateStringInTimezone()
    const tzDate = redis.getDateInTimezone()
    const currentMonth = `${tzDate.getUTCFullYear()}-${String(tzDate.getUTCMonth() + 1).padStart(2, '0')}`

    let pattern
    if (period === 'today') {
      pattern = `usage:model:daily:*:${today}`
    } else if (period === 'monthly') {
      pattern = `usage:model:monthly:*:${currentMonth}`
    } else if (period === '7days') {
      // 最近7天：汇总daily数据
      const modelUsageMap = new Map()

      // 获取最近7天的所有daily统计数据
      for (let i = 0; i < 7; i++) {
        const date = new Date()
        date.setDate(date.getDate() - i)
        const currentTzDate = redis.getDateInTimezone(date)
        const dateStr = `${currentTzDate.getUTCFullYear()}-${String(currentTzDate.getUTCMonth() + 1).padStart(2, '0')}-${String(currentTzDate.getUTCDate()).padStart(2, '0')}`
        const dayPattern = `usage:model:daily:*:${dateStr}`

        const dayKeys = await client.keys(dayPattern)

        for (const key of dayKeys) {
          const modelMatch = key.match(/usage:model:daily:(.+):\d{4}-\d{2}-\d{2}$/)
          if (!modelMatch) {
            continue
          }

          const rawModel = modelMatch[1]
          const normalizedModel = normalizeModelName(rawModel)
          const data = await client.hgetall(key)

          if (data && Object.keys(data).length > 0) {
            if (!modelUsageMap.has(normalizedModel)) {
              modelUsageMap.set(normalizedModel, {
                inputTokens: 0,
                outputTokens: 0,
                cacheCreateTokens: 0,
                cacheReadTokens: 0
              })
            }

            const modelUsage = modelUsageMap.get(normalizedModel)
            modelUsage.inputTokens += parseInt(data.inputTokens) || 0
            modelUsage.outputTokens += parseInt(data.outputTokens) || 0
            modelUsage.cacheCreateTokens += parseInt(data.cacheCreateTokens) || 0
            modelUsage.cacheReadTokens += parseInt(data.cacheReadTokens) || 0
          }
        }
      }

      // 计算7天统计的费用
      logger.info(`💰 Processing ${modelUsageMap.size} unique models for 7days cost calculation`)

      for (const [model, usage] of modelUsageMap) {
        const usageData = {
          input_tokens: usage.inputTokens,
          output_tokens: usage.outputTokens,
          cache_creation_input_tokens: usage.cacheCreateTokens,
          cache_read_input_tokens: usage.cacheReadTokens
        }

        const costResult = CostCalculator.calculateCost(usageData, model)
        totalCosts.inputCost += costResult.costs.input
        totalCosts.outputCost += costResult.costs.output
        totalCosts.cacheCreateCost += costResult.costs.cacheWrite
        totalCosts.cacheReadCost += costResult.costs.cacheRead
        totalCosts.totalCost += costResult.costs.total

        logger.info(
          `💰 Model ${model} (7days): ${usage.inputTokens + usage.outputTokens + usage.cacheCreateTokens + usage.cacheReadTokens} tokens, cost: ${costResult.formatted.total}`
        )

        // 记录模型费用
        modelCosts[model] = {
          model,
          requests: 0, // 7天汇总数据没有请求数统计
          usage: usageData,
          costs: costResult.costs,
          formatted: costResult.formatted,
          usingDynamicPricing: costResult.usingDynamicPricing
        }
      }

      // 返回7天统计结果
      return res.json({
        success: true,
        data: {
          period,
          totalCosts: {
            ...totalCosts,
            formatted: {
              inputCost: CostCalculator.formatCost(totalCosts.inputCost),
              outputCost: CostCalculator.formatCost(totalCosts.outputCost),
              cacheCreateCost: CostCalculator.formatCost(totalCosts.cacheCreateCost),
              cacheReadCost: CostCalculator.formatCost(totalCosts.cacheReadCost),
              totalCost: CostCalculator.formatCost(totalCosts.totalCost)
            }
          },
          modelCosts: Object.values(modelCosts)
        }
      })
    } else {
      // 全部时间，先尝试从Redis获取所有历史模型统计数据（只使用monthly数据避免重复计算）
      const allModelKeys = await client.keys('usage:model:monthly:*:*')
      logger.info(`💰 Total period calculation: found ${allModelKeys.length} monthly model keys`)

      if (allModelKeys.length > 0) {
        // 如果有详细的模型统计数据，使用模型级别的计算
        const modelUsageMap = new Map()

        for (const key of allModelKeys) {
          // 解析模型名称（只处理monthly数据）
          const modelMatch = key.match(/usage:model:monthly:(.+):(\d{4}-\d{2})$/)
          if (!modelMatch) {
            continue
          }

          const model = modelMatch[1]
          const data = await client.hgetall(key)

          if (data && Object.keys(data).length > 0) {
            if (!modelUsageMap.has(model)) {
              modelUsageMap.set(model, {
                inputTokens: 0,
                outputTokens: 0,
                cacheCreateTokens: 0,
                cacheReadTokens: 0
              })
            }

            const modelUsage = modelUsageMap.get(model)
            modelUsage.inputTokens += parseInt(data.inputTokens) || 0
            modelUsage.outputTokens += parseInt(data.outputTokens) || 0
            modelUsage.cacheCreateTokens += parseInt(data.cacheCreateTokens) || 0
            modelUsage.cacheReadTokens += parseInt(data.cacheReadTokens) || 0
          }
        }

        // 使用模型级别的数据计算费用
        logger.info(`💰 Processing ${modelUsageMap.size} unique models for total cost calculation`)

        for (const [model, usage] of modelUsageMap) {
          const usageData = {
            input_tokens: usage.inputTokens,
            output_tokens: usage.outputTokens,
            cache_creation_input_tokens: usage.cacheCreateTokens,
            cache_read_input_tokens: usage.cacheReadTokens
          }

          const costResult = CostCalculator.calculateCost(usageData, model)
          totalCosts.inputCost += costResult.costs.input
          totalCosts.outputCost += costResult.costs.output
          totalCosts.cacheCreateCost += costResult.costs.cacheWrite
          totalCosts.cacheReadCost += costResult.costs.cacheRead
          totalCosts.totalCost += costResult.costs.total

          logger.info(
            `💰 Model ${model}: ${usage.inputTokens + usage.outputTokens + usage.cacheCreateTokens + usage.cacheReadTokens} tokens, cost: ${costResult.formatted.total}`
          )

          // 记录模型费用
          modelCosts[model] = {
            model,
            requests: 0, // 历史汇总数据没有请求数
            usage: usageData,
            costs: costResult.costs,
            formatted: costResult.formatted,
            usingDynamicPricing: costResult.usingDynamicPricing
          }
        }
      } else {
        // 如果没有详细的模型统计数据，回退到API Key汇总数据
        logger.warn('No detailed model statistics found, falling back to API Key aggregated data')

        for (const apiKey of apiKeys) {
          if (apiKey.usage && apiKey.usage.total) {
            const usage = {
              input_tokens: apiKey.usage.total.inputTokens || 0,
              output_tokens: apiKey.usage.total.outputTokens || 0,
              cache_creation_input_tokens: apiKey.usage.total.cacheCreateTokens || 0,
              cache_read_input_tokens: apiKey.usage.total.cacheReadTokens || 0
            }

            // 使用加权平均价格计算（基于当前活跃模型的价格分布）
            const costResult = CostCalculator.calculateCost(usage, 'claude-3-5-haiku-20241022')
            totalCosts.inputCost += costResult.costs.input
            totalCosts.outputCost += costResult.costs.output
            totalCosts.cacheCreateCost += costResult.costs.cacheWrite
            totalCosts.cacheReadCost += costResult.costs.cacheRead
            totalCosts.totalCost += costResult.costs.total
          }
        }
      }

      return res.json({
        success: true,
        data: {
          period,
          totalCosts: {
            ...totalCosts,
            formatted: {
              inputCost: CostCalculator.formatCost(totalCosts.inputCost),
              outputCost: CostCalculator.formatCost(totalCosts.outputCost),
              cacheCreateCost: CostCalculator.formatCost(totalCosts.cacheCreateCost),
              cacheReadCost: CostCalculator.formatCost(totalCosts.cacheReadCost),
              totalCost: CostCalculator.formatCost(totalCosts.totalCost)
            }
          },
          modelCosts: Object.values(modelCosts).sort((a, b) => b.costs.total - a.costs.total),
          pricingServiceStatus: pricingService.getStatus()
        }
      })
    }

    // 对于今日或本月，从Redis获取详细的模型统计
    const keys = await client.keys(pattern)

    for (const key of keys) {
      const match = key.match(
        period === 'today'
          ? /usage:model:daily:(.+):\d{4}-\d{2}-\d{2}$/
          : /usage:model:monthly:(.+):\d{4}-\d{2}$/
      )

      if (!match) {
        continue
      }

      const model = match[1]
      const data = await client.hgetall(key)

      if (data && Object.keys(data).length > 0) {
        const usage = {
          input_tokens: parseInt(data.inputTokens) || 0,
          output_tokens: parseInt(data.outputTokens) || 0,
          cache_creation_input_tokens: parseInt(data.cacheCreateTokens) || 0,
          cache_read_input_tokens: parseInt(data.cacheReadTokens) || 0
        }

        const costResult = CostCalculator.calculateCost(usage, model)

        // 累加总费用
        totalCosts.inputCost += costResult.costs.input
        totalCosts.outputCost += costResult.costs.output
        totalCosts.cacheCreateCost += costResult.costs.cacheWrite
        totalCosts.cacheReadCost += costResult.costs.cacheRead
        totalCosts.totalCost += costResult.costs.total

        // 记录模型费用
        modelCosts[model] = {
          model,
          requests: parseInt(data.requests) || 0,
          usage,
          costs: costResult.costs,
          formatted: costResult.formatted,
          usingDynamicPricing: costResult.usingDynamicPricing
        }
      }
    }

    return res.json({
      success: true,
      data: {
        period,
        totalCosts: {
          ...totalCosts,
          formatted: {
            inputCost: CostCalculator.formatCost(totalCosts.inputCost),
            outputCost: CostCalculator.formatCost(totalCosts.outputCost),
            cacheCreateCost: CostCalculator.formatCost(totalCosts.cacheCreateCost),
            cacheReadCost: CostCalculator.formatCost(totalCosts.cacheReadCost),
            totalCost: CostCalculator.formatCost(totalCosts.totalCost)
          }
        },
        modelCosts: Object.values(modelCosts).sort((a, b) => b.costs.total - a.costs.total),
        pricingServiceStatus: pricingService.getStatus()
      }
    })
  } catch (error) {
    logger.error('❌ Failed to calculate usage costs:', error)
    return res
      .status(500)
      .json({ error: 'Failed to calculate usage costs', message: error.message })
  }
})

// 📋 获取所有账号的 Claude Code headers 信息
router.get('/claude-code-headers', authenticateAdmin, async (req, res) => {
  try {
    const allHeaders = await claudeCodeHeadersService.getAllAccountHeaders()

    // 获取所有 Claude 账号信息
    const accounts = await claudeAccountService.getAllAccounts()
    const accountMap = {}
    accounts.forEach((account) => {
      accountMap[account.id] = account.name
    })

    // 格式化输出
    const formattedData = Object.entries(allHeaders).map(([accountId, data]) => ({
      accountId,
      accountName: accountMap[accountId] || 'Unknown',
      version: data.version,
      userAgent: data.headers['user-agent'],
      updatedAt: data.updatedAt,
      headers: data.headers
    }))

    return res.json({
      success: true,
      data: formattedData
    })
  } catch (error) {
    logger.error('❌ Failed to get Claude Code headers:', error)
    return res
      .status(500)
      .json({ error: 'Failed to get Claude Code headers', message: error.message })
  }
})

// 🗑️ 清除指定账号的 Claude Code headers
router.delete('/claude-code-headers/:accountId', authenticateAdmin, async (req, res) => {
  try {
    const { accountId } = req.params
    await claudeCodeHeadersService.clearAccountHeaders(accountId)

    return res.json({
      success: true,
      message: `Claude Code headers cleared for account ${accountId}`
    })
  } catch (error) {
    logger.error('❌ Failed to clear Claude Code headers:', error)
    return res
      .status(500)
      .json({ error: 'Failed to clear Claude Code headers', message: error.message })
  }
})

// 🔄 版本检查
router.get('/check-updates', authenticateAdmin, async (req, res) => {
  // 读取当前版本
  const versionPath = path.join(__dirname, '../../VERSION')
  let currentVersion = '1.0.0'
  try {
    currentVersion = fs.readFileSync(versionPath, 'utf8').trim()
  } catch (err) {
    logger.warn('⚠️ Could not read VERSION file:', err.message)
  }

  try {
    // 从缓存获取
    const cacheKey = 'version_check_cache'
    const cached = await redis.getClient().get(cacheKey)

    if (cached && !req.query.force) {
      const cachedData = JSON.parse(cached)
      const cacheAge = Date.now() - cachedData.timestamp

      // 缓存有效期1小时
      if (cacheAge < 3600000) {
        // 实时计算 hasUpdate，不使用缓存的值
        const hasUpdate = compareVersions(currentVersion, cachedData.latest) < 0

        return res.json({
          success: true,
          data: {
            current: currentVersion,
            latest: cachedData.latest,
            hasUpdate, // 实时计算，不用缓存
            releaseInfo: cachedData.releaseInfo,
            cached: true
          }
        })
      }
    }

    // 请求 GitHub API
    const githubRepo = 'wei-shaw/claude-relay-service'
    const response = await axios.get(`https://api.github.com/repos/${githubRepo}/releases/latest`, {
      headers: {
        Accept: 'application/vnd.github.v3+json',
        'User-Agent': 'Claude-Relay-Service'
      },
      timeout: 10000
    })

    const release = response.data
    const latestVersion = release.tag_name.replace(/^v/, '')

    // 比较版本
    const hasUpdate = compareVersions(currentVersion, latestVersion) < 0

    const releaseInfo = {
      name: release.name,
      body: release.body,
      publishedAt: release.published_at,
      htmlUrl: release.html_url
    }

    // 缓存结果（不缓存 hasUpdate，因为它应该实时计算）
    await redis.getClient().set(
      cacheKey,
      JSON.stringify({
        latest: latestVersion,
        releaseInfo,
        timestamp: Date.now()
      }),
      'EX',
      3600
    ) // 1小时过期

    return res.json({
      success: true,
      data: {
        current: currentVersion,
        latest: latestVersion,
        hasUpdate,
        releaseInfo,
        cached: false
      }
    })
  } catch (error) {
    // 改进错误日志记录
    const errorDetails = {
      message: error.message || 'Unknown error',
      code: error.code,
      response: error.response
        ? {
            status: error.response.status,
            statusText: error.response.statusText,
            data: error.response.data
          }
        : null,
      request: error.request ? 'Request was made but no response received' : null
    }

    logger.error('❌ Failed to check for updates:', errorDetails.message)

    // 处理 404 错误 - 仓库或版本不存在
    if (error.response && error.response.status === 404) {
      return res.json({
        success: true,
        data: {
          current: currentVersion,
          latest: currentVersion,
          hasUpdate: false,
          releaseInfo: {
            name: 'No releases found',
            body: 'The GitHub repository has no releases yet.',
            publishedAt: new Date().toISOString(),
            htmlUrl: '#'
          },
          warning: 'GitHub repository has no releases'
        }
      })
    }

    // 如果是网络错误，尝试返回缓存的数据
    if (error.code === 'ECONNREFUSED' || error.code === 'ETIMEDOUT' || error.code === 'ENOTFOUND') {
      const cacheKey = 'version_check_cache'
      const cached = await redis.getClient().get(cacheKey)

      if (cached) {
        const cachedData = JSON.parse(cached)
        // 实时计算 hasUpdate
        const hasUpdate = compareVersions(currentVersion, cachedData.latest) < 0

        return res.json({
          success: true,
          data: {
            current: currentVersion,
            latest: cachedData.latest,
            hasUpdate, // 实时计算
            releaseInfo: cachedData.releaseInfo,
            cached: true,
            warning: 'Using cached data due to network error'
          }
        })
      }
    }

    // 其他错误返回当前版本信息
    return res.json({
      success: true,
      data: {
        current: currentVersion,
        latest: currentVersion,
        hasUpdate: false,
        releaseInfo: {
          name: 'Update check failed',
          body: `Unable to check for updates: ${error.message || 'Unknown error'}`,
          publishedAt: new Date().toISOString(),
          htmlUrl: '#'
        },
        error: true,
        warning: error.message || 'Failed to check for updates'
      }
    })
  }
})

// 版本比较函数
function compareVersions(current, latest) {
  const parseVersion = (v) => {
    const parts = v.split('.').map(Number)
    return {
      major: parts[0] || 0,
      minor: parts[1] || 0,
      patch: parts[2] || 0
    }
  }

  const currentV = parseVersion(current)
  const latestV = parseVersion(latest)

  if (currentV.major !== latestV.major) {
    return currentV.major - latestV.major
  }
  if (currentV.minor !== latestV.minor) {
    return currentV.minor - latestV.minor
  }
  return currentV.patch - latestV.patch
}

// 🎨 OEM设置管理

// 获取OEM设置（公开接口，用于显示）
router.get('/oem-settings', async (req, res) => {
  try {
    const client = redis.getClient()
    const oemSettings = await client.get('oem:settings')

    // 默认设置
    const defaultSettings = {
      siteName: 'Claude Relay Service',
      siteIcon: '',
      siteIconData: '', // Base64编码的图标数据
      updatedAt: new Date().toISOString()
    }

    let settings = defaultSettings
    if (oemSettings) {
      try {
        settings = { ...defaultSettings, ...JSON.parse(oemSettings) }
      } catch (err) {
        logger.warn('⚠️ Failed to parse OEM settings, using defaults:', err.message)
      }
    }

    return res.json({
      success: true,
      data: settings
    })
  } catch (error) {
    logger.error('❌ Failed to get OEM settings:', error)
    return res.status(500).json({ error: 'Failed to get OEM settings', message: error.message })
  }
})

// 更新OEM设置
router.put('/oem-settings', authenticateAdmin, async (req, res) => {
  try {
    const { siteName, siteIcon, siteIconData } = req.body

    // 验证输入
    if (!siteName || typeof siteName !== 'string' || siteName.trim().length === 0) {
      return res.status(400).json({ error: 'Site name is required' })
    }

    if (siteName.length > 100) {
      return res.status(400).json({ error: 'Site name must be less than 100 characters' })
    }

    // 验证图标数据大小（如果是base64）
    if (siteIconData && siteIconData.length > 500000) {
      // 约375KB
      return res.status(400).json({ error: 'Icon file must be less than 350KB' })
    }

    // 验证图标URL（如果提供）
    if (siteIcon && !siteIconData) {
      // 简单验证URL格式
      try {
        new URL(siteIcon)
      } catch (err) {
        return res.status(400).json({ error: 'Invalid icon URL format' })
      }
    }

    const settings = {
      siteName: siteName.trim(),
      siteIcon: (siteIcon || '').trim(),
      siteIconData: (siteIconData || '').trim(), // Base64数据
      updatedAt: new Date().toISOString()
    }

    const client = redis.getClient()
    await client.set('oem:settings', JSON.stringify(settings))

    logger.info(`✅ OEM settings updated: ${siteName}`)

    return res.json({
      success: true,
      message: 'OEM settings updated successfully',
      data: settings
    })
  } catch (error) {
    logger.error('❌ Failed to update OEM settings:', error)
    return res.status(500).json({ error: 'Failed to update OEM settings', message: error.message })
  }
})

// 🤖 OpenAI 账户管理

// OpenAI OAuth 配置
const OPENAI_CONFIG = {
  BASE_URL: 'https://auth.openai.com',
  CLIENT_ID: 'app_EMoamEEZ73f0CkXaXp7hrann',
  REDIRECT_URI: 'http://localhost:1455/auth/callback',
  SCOPE: 'openid profile email offline_access'
}

// 生成 PKCE 参数
function generateOpenAIPKCE() {
  const codeVerifier = crypto.randomBytes(64).toString('hex')
  const codeChallenge = crypto.createHash('sha256').update(codeVerifier).digest('base64url')

  return {
    codeVerifier,
    codeChallenge
  }
}

// 生成 OpenAI OAuth 授权 URL
router.post('/openai-accounts/generate-auth-url', authenticateAdmin, async (req, res) => {
  try {
    const { proxy } = req.body

    // 生成 PKCE 参数
    const pkce = generateOpenAIPKCE()

    // 生成随机 state
    const state = crypto.randomBytes(32).toString('hex')

    // 创建会话 ID
    const sessionId = crypto.randomUUID()

    // 将 PKCE 参数和代理配置存储到 Redis
    await redis.setOAuthSession(sessionId, {
      codeVerifier: pkce.codeVerifier,
      codeChallenge: pkce.codeChallenge,
      state,
      proxy: proxy || null,
      platform: 'openai',
      createdAt: new Date().toISOString(),
      expiresAt: new Date(Date.now() + 10 * 60 * 1000).toISOString()
    })

    // 构建授权 URL 参数
    const params = new URLSearchParams({
      response_type: 'code',
      client_id: OPENAI_CONFIG.CLIENT_ID,
      redirect_uri: OPENAI_CONFIG.REDIRECT_URI,
      scope: OPENAI_CONFIG.SCOPE,
      code_challenge: pkce.codeChallenge,
      code_challenge_method: 'S256',
      state,
      id_token_add_organizations: 'true',
      codex_cli_simplified_flow: 'true'
    })

    const authUrl = `${OPENAI_CONFIG.BASE_URL}/oauth/authorize?${params.toString()}`

    logger.success('🔗 Generated OpenAI OAuth authorization URL')

    return res.json({
      success: true,
      data: {
        authUrl,
        sessionId,
        instructions: [
          '1. 复制上面的链接到浏览器中打开',
          '2. 登录您的 OpenAI 账户',
          '3. 同意应用权限',
          '4. 复制浏览器地址栏中的完整 URL（包含 code 参数）',
          '5. 在添加账户表单中粘贴完整的回调 URL'
        ]
      }
    })
  } catch (error) {
    logger.error('生成 OpenAI OAuth URL 失败:', error)
    return res.status(500).json({
      success: false,
      message: '生成授权链接失败',
      error: error.message
    })
  }
})

// 交换 OpenAI 授权码
router.post('/openai-accounts/exchange-code', authenticateAdmin, async (req, res) => {
  try {
    const { code, sessionId } = req.body

    if (!code || !sessionId) {
      return res.status(400).json({
        success: false,
        message: '缺少必要参数'
      })
    }

    // 从 Redis 获取会话数据
    const sessionData = await redis.getOAuthSession(sessionId)
    if (!sessionData) {
      return res.status(400).json({
        success: false,
        message: '会话已过期或无效'
      })
    }

    // 准备 token 交换请求
    const tokenData = {
      grant_type: 'authorization_code',
      code: code.trim(),
      redirect_uri: OPENAI_CONFIG.REDIRECT_URI,
      client_id: OPENAI_CONFIG.CLIENT_ID,
      code_verifier: sessionData.codeVerifier
    }

    logger.info('Exchanging OpenAI authorization code:', {
      sessionId,
      codeLength: code.length,
      hasCodeVerifier: !!sessionData.codeVerifier
    })

    // 配置代理（如果有）
    const axiosConfig = {
      headers: {
        'Content-Type': 'application/x-www-form-urlencoded'
      }
    }

    if (sessionData.proxy) {
      const { type, host, port, username, password } = sessionData.proxy
      if (type === 'socks5') {
        // SOCKS5 代理
        const auth = username && password ? `${username}:${password}@` : ''
        const socksUrl = `socks5://${auth}${host}:${port}`
        axiosConfig.httpsAgent = new SocksProxyAgent(socksUrl)
      } else if (type === 'http' || type === 'https') {
        // HTTP/HTTPS 代理
        const auth = username && password ? `${username}:${password}@` : ''
        const proxyUrl = `${type}://${auth}${host}:${port}`
        axiosConfig.httpsAgent = new HttpsProxyAgent(proxyUrl)
      }
    }

    // 交换 authorization code 获取 tokens
    const tokenResponse = await axios.post(
      `${OPENAI_CONFIG.BASE_URL}/oauth/token`,
      new URLSearchParams(tokenData).toString(),
      axiosConfig
    )

    const { id_token, access_token, refresh_token, expires_in } = tokenResponse.data

    // 解析 ID token 获取用户信息
    const idTokenParts = id_token.split('.')
    if (idTokenParts.length !== 3) {
      throw new Error('Invalid ID token format')
    }

    // 解码 JWT payload
    const payload = JSON.parse(Buffer.from(idTokenParts[1], 'base64url').toString())

    // 获取 OpenAI 特定的声明
    const authClaims = payload['https://api.openai.com/auth'] || {}
    const accountId = authClaims.chatgpt_account_id || ''
    const chatgptUserId = authClaims.chatgpt_user_id || authClaims.user_id || ''
    const planType = authClaims.chatgpt_plan_type || ''

    // 获取组织信息
    const organizations = authClaims.organizations || []
    const defaultOrg = organizations.find((org) => org.is_default) || organizations[0] || {}
    const organizationId = defaultOrg.id || ''
    const organizationRole = defaultOrg.role || ''
    const organizationTitle = defaultOrg.title || ''

    // 清理 Redis 会话
    await redis.deleteOAuthSession(sessionId)

    logger.success('✅ OpenAI OAuth token exchange successful')

    return res.json({
      success: true,
      data: {
        tokens: {
          idToken: id_token,
          accessToken: access_token,
          refreshToken: refresh_token,
          expires_in
        },
        accountInfo: {
          accountId,
          chatgptUserId,
          organizationId,
          organizationRole,
          organizationTitle,
          planType,
          email: payload.email || '',
          name: payload.name || '',
          emailVerified: payload.email_verified || false,
          organizations
        }
      }
    })
  } catch (error) {
    logger.error('OpenAI OAuth token exchange failed:', error)
    return res.status(500).json({
      success: false,
      message: '交换授权码失败',
      error: error.message
    })
  }
})

// 获取所有 OpenAI 账户
router.get('/openai-accounts', authenticateAdmin, async (req, res) => {
  try {
    const { platform, groupId } = req.query
    let accounts = await openaiAccountService.getAllAccounts()

    // 根据查询参数进行筛选
    if (platform && platform !== 'all' && platform !== 'openai') {
      // 如果指定了其他平台，返回空数组
      accounts = []
    }

    // 如果指定了分组筛选
    if (groupId && groupId !== 'all') {
      if (groupId === 'ungrouped') {
        // 筛选未分组账户
        accounts = accounts.filter((account) => !account.groupInfo)
      } else {
        // 筛选特定分组的账户
        accounts = accounts.filter(
          (account) => account.groupInfo && account.groupInfo.id === groupId
        )
      }
    }

    // 为每个账户添加使用统计信息
    const accountsWithStats = await Promise.all(
      accounts.map(async (account) => {
        try {
          const usageStats = await redis.getAccountUsageStats(account.id)
          return {
            ...account,
            usage: {
              daily: usageStats.daily,
              total: usageStats.total,
              monthly: usageStats.monthly
            }
          }
        } catch (error) {
          logger.debug(`Failed to get usage stats for OpenAI account ${account.id}:`, error)
          return {
            ...account,
            usage: {
              daily: { requests: 0, tokens: 0, allTokens: 0 },
              total: { requests: 0, tokens: 0, allTokens: 0 },
              monthly: { requests: 0, tokens: 0, allTokens: 0 }
            }
          }
        }
      })
    )

    logger.info(`获取 OpenAI 账户列表: ${accountsWithStats.length} 个账户`)

    return res.json({
      success: true,
      data: accountsWithStats
    })
  } catch (error) {
    logger.error('获取 OpenAI 账户列表失败:', error)
    return res.status(500).json({
      success: false,
      message: '获取账户列表失败',
      error: error.message
    })
  }
})

// 创建 OpenAI 账户
router.post('/openai-accounts', authenticateAdmin, async (req, res) => {
  try {
    const {
      name,
      description,
      openaiOauth,
      accountInfo,
      proxy,
      accountType,
      groupId,
<<<<<<< HEAD
      dedicatedApiKeys: _dedicatedApiKeys,
=======
>>>>>>> 4c642ac3
      rateLimitDuration,
      priority
    } = req.body

    if (!name) {
      return res.status(400).json({
        success: false,
        message: '账户名称不能为空'
      })
    }
    // 创建账户数据
    const accountData = {
      name,
      description: description || '',
      accountType: accountType || 'shared',
      priority: priority || 50,
      rateLimitDuration:
        rateLimitDuration !== undefined && rateLimitDuration !== null ? rateLimitDuration : 60,
      openaiOauth: openaiOauth || {},
      accountInfo: accountInfo || {},
      proxy: proxy || null,
      isActive: true,
      schedulable: true
    }

    // 创建账户
    const createdAccount = await openaiAccountService.createAccount(accountData)

    // 如果是分组类型，添加到分组
    if (accountType === 'group' && groupId) {
      await accountGroupService.addAccountToGroup(createdAccount.id, groupId, 'openai')
    }

    logger.success(`✅ 创建 OpenAI 账户成功: ${name} (ID: ${createdAccount.id})`)

    return res.json({
      success: true,
      data: createdAccount
    })
  } catch (error) {
    logger.error('创建 OpenAI 账户失败:', error)
    return res.status(500).json({
      success: false,
      message: '创建账户失败',
      error: error.message
    })
  }
})

// 更新 OpenAI 账户
router.put('/openai-accounts/:id', authenticateAdmin, async (req, res) => {
  try {
    const { id } = req.params
    const updates = req.body

    // 验证accountType的有效性
    if (updates.accountType && !['shared', 'dedicated', 'group'].includes(updates.accountType)) {
      return res
        .status(400)
        .json({ error: 'Invalid account type. Must be "shared", "dedicated" or "group"' })
    }

    // 如果更新为分组类型，验证groupId
    if (updates.accountType === 'group' && !updates.groupId) {
      return res.status(400).json({ error: 'Group ID is required for group type accounts' })
    }

    // 获取账户当前信息以处理分组变更
    const currentAccount = await openaiAccountService.getAccount(id)
    if (!currentAccount) {
      return res.status(404).json({ error: 'Account not found' })
    }

    // 处理分组的变更
    if (updates.accountType !== undefined) {
      // 如果之前是分组类型，需要从原分组中移除
      if (currentAccount.accountType === 'group') {
        const oldGroup = await accountGroupService.getAccountGroup(id)
        if (oldGroup) {
          await accountGroupService.removeAccountFromGroup(id, oldGroup.id)
        }
      }
      // 如果新类型是分组，添加到新分组
      if (updates.accountType === 'group' && updates.groupId) {
        await accountGroupService.addAccountToGroup(id, updates.groupId, 'openai')
      }
    }

    // 准备更新数据
    const updateData = { ...updates }

    // 处理敏感数据加密
    if (updates.openaiOauth) {
      updateData.openaiOauth = updates.openaiOauth
      if (updates.openaiOauth.idToken) {
        updateData.idToken = updates.openaiOauth.idToken
      }
      if (updates.openaiOauth.accessToken) {
        updateData.accessToken = updates.openaiOauth.accessToken
      }
      if (updates.openaiOauth.refreshToken) {
        updateData.refreshToken = updates.openaiOauth.refreshToken
      }
      if (updates.openaiOauth.expires_in) {
        updateData.expiresAt = new Date(
          Date.now() + updates.openaiOauth.expires_in * 1000
        ).toISOString()
      }
    }

    // 更新账户信息
    if (updates.accountInfo) {
      updateData.accountId = updates.accountInfo.accountId || currentAccount.accountId
      updateData.chatgptUserId = updates.accountInfo.chatgptUserId || currentAccount.chatgptUserId
      updateData.organizationId =
        updates.accountInfo.organizationId || currentAccount.organizationId
      updateData.organizationRole =
        updates.accountInfo.organizationRole || currentAccount.organizationRole
      updateData.organizationTitle =
        updates.accountInfo.organizationTitle || currentAccount.organizationTitle
      updateData.planType = updates.accountInfo.planType || currentAccount.planType
      updateData.email = updates.accountInfo.email || currentAccount.email
      updateData.emailVerified =
        updates.accountInfo.emailVerified !== undefined
          ? updates.accountInfo.emailVerified
          : currentAccount.emailVerified
    }

    const updatedAccount = await openaiAccountService.updateAccount(id, updateData)

    logger.success(`📝 Admin updated OpenAI account: ${id}`)
    return res.json({ success: true, data: updatedAccount })
  } catch (error) {
    logger.error('❌ Failed to update OpenAI account:', error)
    return res.status(500).json({ error: 'Failed to update account', message: error.message })
  }
})

// 删除 OpenAI 账户
router.delete('/openai-accounts/:id', authenticateAdmin, async (req, res) => {
  try {
    const { id } = req.params

    const account = await openaiAccountService.getAccount(id)
    if (!account) {
      return res.status(404).json({
        success: false,
        message: '账户不存在'
      })
    }

    // 如果账户在分组中，从分组中移除
    if (account.accountType === 'group') {
      const group = await accountGroupService.getAccountGroup(id)
      if (group) {
        await accountGroupService.removeAccountFromGroup(id, group.id)
      }
    }

    await openaiAccountService.deleteAccount(id)

    logger.success(`✅ 删除 OpenAI 账户成功: ${account.name} (ID: ${id})`)

    return res.json({
      success: true,
      message: '账户删除成功'
    })
  } catch (error) {
    logger.error('删除 OpenAI 账户失败:', error)
    return res.status(500).json({
      success: false,
      message: '删除账户失败',
      error: error.message
    })
  }
})

// 切换 OpenAI 账户状态
router.put('/openai-accounts/:id/toggle', authenticateAdmin, async (req, res) => {
  try {
    const { id } = req.params

    const account = await redis.getOpenAiAccount(id)
    if (!account) {
      return res.status(404).json({
        success: false,
        message: '账户不存在'
      })
    }

    // 切换启用状态
    account.enabled = !account.enabled
    account.updatedAt = new Date().toISOString()

    // TODO: 更新方法
    // await redis.updateOpenAiAccount(id, account)

    logger.success(
      `✅ ${account.enabled ? '启用' : '禁用'} OpenAI 账户: ${account.name} (ID: ${id})`
    )

    return res.json({
      success: true,
      data: account
    })
  } catch (error) {
    logger.error('切换 OpenAI 账户状态失败:', error)
    return res.status(500).json({
      success: false,
      message: '切换账户状态失败',
      error: error.message
    })
  }
})

// 切换 OpenAI 账户调度状态
router.put(
  '/openai-accounts/:accountId/toggle-schedulable',
  authenticateAdmin,
  async (req, res) => {
    try {
      const { accountId } = req.params

      const result = await openaiAccountService.toggleSchedulable(accountId)

      return res.json({
        success: result.success,
        schedulable: result.schedulable,
        message: result.schedulable ? '已启用调度' : '已禁用调度'
      })
    } catch (error) {
      logger.error('切换 OpenAI 账户调度状态失败:', error)
      return res.status(500).json({
        success: false,
        message: '切换调度状态失败',
        error: error.message
      })
    }
  }
)

module.exports = router<|MERGE_RESOLUTION|>--- conflicted
+++ resolved
@@ -18,12 +18,9 @@
 const fs = require('fs')
 const path = require('path')
 const config = require('../../config/config')
-<<<<<<< HEAD
 const { v4: _uuidv4 } = require('uuid')
-=======
 const { SocksProxyAgent } = require('socks-proxy-agent')
 const { HttpsProxyAgent } = require('https-proxy-agent')
->>>>>>> 4c642ac3
 
 const router = express.Router()
 
@@ -4741,10 +4738,6 @@
       proxy,
       accountType,
       groupId,
-<<<<<<< HEAD
-      dedicatedApiKeys: _dedicatedApiKeys,
-=======
->>>>>>> 4c642ac3
       rateLimitDuration,
       priority
     } = req.body
