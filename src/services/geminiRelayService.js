const axios = require('axios')
const { HttpsProxyAgent } = require('https-proxy-agent')
const { SocksProxyAgent } = require('socks-proxy-agent')
const logger = require('../utils/logger')
const config = require('../../config/config')
const apiKeyService = require('./apiKeyService')

// Gemini API 配置
const GEMINI_API_BASE = 'https://cloudcode.googleapis.com/v1'
const DEFAULT_MODEL = 'models/gemini-2.0-flash-exp'

// 创建代理 agent
function createProxyAgent(proxyConfig) {
  if (!proxyConfig) {
    return null
  }

  try {
    const proxy = typeof proxyConfig === 'string' ? JSON.parse(proxyConfig) : proxyConfig

    if (!proxy.type || !proxy.host || !proxy.port) {
      return null
    }

    const proxyUrl =
      proxy.username && proxy.password
        ? `${proxy.type}://${proxy.username}:${proxy.password}@${proxy.host}:${proxy.port}`
        : `${proxy.type}://${proxy.host}:${proxy.port}`

    if (proxy.type === 'socks5') {
      return new SocksProxyAgent(proxyUrl)
    } else if (proxy.type === 'http' || proxy.type === 'https') {
      return new HttpsProxyAgent(proxyUrl)
    }
  } catch (error) {
    logger.error('Error creating proxy agent:', error)
  }

  return null
}

// 转换 OpenAI 消息格式到 Gemini 格式
function convertMessagesToGemini(messages) {
  const contents = []
  let systemInstruction = ''

  for (const message of messages) {
    if (message.role === 'system') {
      systemInstruction += (systemInstruction ? '\n\n' : '') + message.content
    } else if (message.role === 'user') {
      contents.push({
        role: 'user',
        parts: [{ text: message.content }]
      })
    } else if (message.role === 'assistant') {
      contents.push({
        role: 'model',
        parts: [{ text: message.content }]
      })
    }
  }

  return { contents, systemInstruction }
}

// 转换 Gemini 响应到 OpenAI 格式
function convertGeminiResponse(geminiResponse, model, stream = false) {
  if (stream) {
    // 流式响应
    const candidate = geminiResponse.candidates?.[0]
    if (!candidate) {
      return null
    }

    const content = candidate.content?.parts?.[0]?.text || ''
    const finishReason = candidate.finishReason?.toLowerCase()

    return {
      id: `chatcmpl-${Date.now()}`,
      object: 'chat.completion.chunk',
      created: Math.floor(Date.now() / 1000),
      model,
      choices: [
        {
          index: 0,
          delta: {
            content
          },
          finish_reason: finishReason === 'stop' ? 'stop' : null
        }
      ]
    }
  } else {
    // 非流式响应
    const candidate = geminiResponse.candidates?.[0]
    if (!candidate) {
      throw new Error('No response from Gemini')
    }

    const content = candidate.content?.parts?.[0]?.text || ''
    const finishReason = candidate.finishReason?.toLowerCase() || 'stop'

    // 计算 token 使用量
    const usage = geminiResponse.usageMetadata || {
      promptTokenCount: 0,
      candidatesTokenCount: 0,
      totalTokenCount: 0
    }

    return {
      id: `chatcmpl-${Date.now()}`,
      object: 'chat.completion',
      created: Math.floor(Date.now() / 1000),
      model,
      choices: [
        {
          index: 0,
          message: {
            role: 'assistant',
            content
          },
          finish_reason: finishReason
        }
      ],
      usage: {
        prompt_tokens: usage.promptTokenCount,
        completion_tokens: usage.candidatesTokenCount,
        total_tokens: usage.totalTokenCount
      }
    }
  }
}

// 处理流式响应
async function* handleStreamResponse(response, model, apiKeyId, accountId = null) {
  let buffer = ''
  let totalUsage = {
    promptTokenCount: 0,
    candidatesTokenCount: 0,
    totalTokenCount: 0
  }

  try {
    for await (const chunk of response.data) {
      buffer += chunk.toString()

      // 处理 SSE 格式的数据
      const lines = buffer.split('\n')
      buffer = lines.pop() || '' // 保留最后一个不完整的行

      for (const line of lines) {
        if (!line.trim()) {
          continue
        }

        // 处理 SSE 格式: "data: {...}"
        let jsonData = line
        if (line.startsWith('data: ')) {
          jsonData = line.substring(6).trim()
        }

        if (!jsonData || jsonData === '[DONE]') {
          continue
        }

        try {
          const data = JSON.parse(jsonData)

          // 更新使用量统计
          if (data.usageMetadata) {
            totalUsage = data.usageMetadata
          }

          // 转换并发送响应
          const openaiResponse = convertGeminiResponse(data, model, true)
          if (openaiResponse) {
            yield `data: ${JSON.stringify(openaiResponse)}\n\n`
          }

          // 检查是否结束
          if (data.candidates?.[0]?.finishReason === 'STOP') {
            // 记录使用量
            if (apiKeyId && totalUsage.totalTokenCount > 0) {
              await apiKeyService
                .recordUsage(
                  apiKeyId,
                  totalUsage.promptTokenCount || 0, // inputTokens
                  totalUsage.candidatesTokenCount || 0, // outputTokens
                  0, // cacheCreateTokens (Gemini 没有这个概念)
                  0, // cacheReadTokens (Gemini 没有这个概念)
                  model,
                  accountId
                )
                .catch((error) => {
                  logger.error('❌ Failed to record Gemini usage:', error)
                })
            }

            yield 'data: [DONE]\n\n'
            return
          }
        } catch (e) {
          logger.debug('Error parsing JSON line:', e.message, 'Line:', jsonData)
        }
      }
    }

    // 处理剩余的 buffer
    if (buffer.trim()) {
      try {
        let jsonData = buffer.trim()
        if (jsonData.startsWith('data: ')) {
          jsonData = jsonData.substring(6).trim()
        }

        if (jsonData && jsonData !== '[DONE]') {
          const data = JSON.parse(jsonData)
          const openaiResponse = convertGeminiResponse(data, model, true)
          if (openaiResponse) {
            yield `data: ${JSON.stringify(openaiResponse)}\n\n`
          }
        }
      } catch (e) {
        logger.debug('Error parsing final buffer:', e.message)
      }
    }

    yield 'data: [DONE]\n\n'
  } catch (error) {
    // 检查是否是请求被中止
    if (error.name === 'CanceledError' || error.code === 'ECONNABORTED') {
      logger.info('Stream request was aborted by client')
    } else {
      logger.error('Stream processing error:', error)
      yield `data: ${JSON.stringify({
        error: {
          message: error.message,
          type: 'stream_error'
        }
      })}\n\n`
    }
  }
}

// 发送请求到 Gemini
async function sendGeminiRequest({
  messages,
  model = DEFAULT_MODEL,
  temperature = 0.7,
  maxTokens = 4096,
  stream = false,
  accessToken,
  proxy,
  apiKeyId,
  signal,
  projectId,
  location = 'us-central1',
  accountId = null
}) {
  // 确保模型名称格式正确
  if (!model.startsWith('models/')) {
    model = `models/${model}`
  }

  // 转换消息格式
  const { contents, systemInstruction } = convertMessagesToGemini(messages)

  // 构建请求体
  const requestBody = {
    contents,
    generationConfig: {
      temperature,
      maxOutputTokens: maxTokens,
      candidateCount: 1
    }
  }

  if (systemInstruction) {
    requestBody.systemInstruction = { parts: [{ text: systemInstruction }] }
  }

  // 配置请求选项
  let apiUrl
  if (projectId) {
    // 使用项目特定的 URL 格式（Google Cloud/Workspace 账号）
    apiUrl = `${GEMINI_API_BASE}/projects/${projectId}/locations/${location}/${model}:${stream ? 'streamGenerateContent' : 'generateContent'}?alt=sse`
    logger.debug(`Using project-specific URL with projectId: ${projectId}, location: ${location}`)
  } else {
    // 使用标准 URL 格式（个人 Google 账号）
    apiUrl = `${GEMINI_API_BASE}/${model}:${stream ? 'streamGenerateContent' : 'generateContent'}?alt=sse`
    logger.debug('Using standard URL without projectId')
  }

  const axiosConfig = {
    method: 'POST',
    url: apiUrl,
    headers: {
      Authorization: `Bearer ${accessToken}`,
      'Content-Type': 'application/json'
    },
    data: requestBody,
    timeout: config.requestTimeout || 120000
  }

  // 添加代理配置
  const proxyAgent = createProxyAgent(proxy)
  if (proxyAgent) {
    axiosConfig.httpsAgent = proxyAgent
    logger.debug('Using proxy for Gemini request')
  }

  // 添加 AbortController 信号支持
  if (signal) {
    axiosConfig.signal = signal
    logger.debug('AbortController signal attached to request')
  }

  if (stream) {
    axiosConfig.responseType = 'stream'
  }

  try {
    logger.debug('Sending request to Gemini API')
    const response = await axios(axiosConfig)

    if (stream) {
      return handleStreamResponse(response, model, apiKeyId, accountId)
    } else {
      // 非流式响应
      const openaiResponse = convertGeminiResponse(response.data, model, false)

      // 记录使用量
      if (apiKeyId && openaiResponse.usage) {
        await apiKeyService
          .recordUsage(
            apiKeyId,
            openaiResponse.usage.prompt_tokens || 0,
            openaiResponse.usage.completion_tokens || 0,
            0, // cacheCreateTokens
            0, // cacheReadTokens
            model,
            accountId
          )
          .catch((error) => {
            logger.error('❌ Failed to record Gemini usage:', error)
          })
      }

      return openaiResponse
    }
  } catch (error) {
    // 检查是否是请求被中止
    if (error.name === 'CanceledError' || error.code === 'ECONNABORTED') {
      logger.info('Gemini request was aborted by client')
      const err = new Error('Request canceled by client')
      err.status = 499
      err.error = {
        message: 'Request canceled by client',
        type: 'canceled',
        code: 'request_canceled'
      }
      throw err
    }

    logger.error('Gemini API request failed:', error.response?.data || error.message)

    // 转换错误格式
    if (error.response) {
      const geminiError = error.response.data?.error
      const err = new Error(geminiError?.message || 'Gemini API request failed')
      err.status = error.response.status
      err.error = {
        message: geminiError?.message || 'Gemini API request failed',
        type: geminiError?.code || 'api_error',
        code: geminiError?.code
      }
      throw err
    }

    const err = new Error(error.message)
    err.status = 500
    err.error = {
      message: error.message,
      type: 'network_error'
    }
    throw err
  }
}

// 获取可用模型列表
async function getAvailableModels(accessToken, proxy, projectId, location = 'us-central1') {
  let apiUrl
  if (projectId) {
    // 使用项目特定的 URL 格式
    apiUrl = `${GEMINI_API_BASE}/projects/${projectId}/locations/${location}/models`
    logger.debug(`Fetching models with projectId: ${projectId}, location: ${location}`)
  } else {
    // 使用标准 URL 格式
    apiUrl = `${GEMINI_API_BASE}/models`
    logger.debug('Fetching models without projectId')
  }

  const axiosConfig = {
    method: 'GET',
    url: apiUrl,
    headers: {
      Authorization: `Bearer ${accessToken}`
    },
<<<<<<< HEAD
    timeout: 600000 // 10分钟超时
  };
  
  const proxyAgent = createProxyAgent(proxy);
=======
    timeout: 30000
  }

  const proxyAgent = createProxyAgent(proxy)
>>>>>>> 5f01d876
  if (proxyAgent) {
    axiosConfig.httpsAgent = proxyAgent
  }

  try {
    const response = await axios(axiosConfig)
    const models = response.data.models || []

    // 转换为 OpenAI 格式
    return models
      .filter((model) => model.supportedGenerationMethods?.includes('generateContent'))
      .map((model) => ({
        id: model.name.replace('models/', ''),
        object: 'model',
        created: Date.now() / 1000,
        owned_by: 'google'
      }))
  } catch (error) {
    logger.error('Failed to get Gemini models:', error)
    // 返回默认模型列表
    return [
      {
        id: 'gemini-2.0-flash-exp',
        object: 'model',
        created: Date.now() / 1000,
        owned_by: 'google'
      }
    ]
  }
}

module.exports = {
  sendGeminiRequest,
  getAvailableModels,
  convertMessagesToGemini,
  convertGeminiResponse
}<|MERGE_RESOLUTION|>--- conflicted
+++ resolved
@@ -406,17 +406,10 @@
     headers: {
       Authorization: `Bearer ${accessToken}`
     },
-<<<<<<< HEAD
-    timeout: 600000 // 10分钟超时
-  };
-  
-  const proxyAgent = createProxyAgent(proxy);
-=======
     timeout: 30000
   }
 
   const proxyAgent = createProxyAgent(proxy)
->>>>>>> 5f01d876
   if (proxyAgent) {
     axiosConfig.httpsAgent = proxyAgent
   }
