--- conflicted
+++ resolved
@@ -99,12 +99,9 @@
         lastRefreshAt: '',
         status: 'active', // 有OAuth数据的账户直接设为active
         errorMessage: '',
-<<<<<<< HEAD
         addType: addType || 'oauth',
         baseUrl: '',
         apiKey: '',
-        schedulable: schedulable.toString() // 是否可被调度
-=======
         schedulable: schedulable.toString(), // 是否可被调度
         // 优先使用手动设置的订阅信息，否则使用OAuth数据中的，否则默认为空
         subscriptionInfo: subscriptionInfo
@@ -112,7 +109,6 @@
           : claudeAiOauth.subscriptionInfo
             ? JSON.stringify(claudeAiOauth.subscriptionInfo)
             : ''
->>>>>>> 4c642ac3
       }
     } else {
       // 兼容旧格式
@@ -135,16 +131,12 @@
         lastRefreshAt: '',
         status: 'created', // created, active, expired, error
         errorMessage: '',
-<<<<<<< HEAD
         addType: addType || 'manual',
         baseUrl: '',
         apiKey: '',
-        schedulable: schedulable.toString() // 是否可被调度
-=======
         schedulable: schedulable.toString(), // 是否可被调度
         // 手动设置的订阅信息
         subscriptionInfo: subscriptionInfo ? JSON.stringify(subscriptionInfo) : ''
->>>>>>> 4c642ac3
       }
     }
 
