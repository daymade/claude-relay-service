--- conflicted
+++ resolved
@@ -49,42 +49,7 @@
 
     let accountData
 
-<<<<<<< HEAD
-    const accountId = uuidv4();
-    
-    let accountData;
-    
-    if (addType === 'third-party') {
-      // 第三方代理账户
-      accountData = {
-        id: accountId,
-        name,
-        description,
-        email: '',
-        password: '',
-        claudeAiOauth: '',
-        accessToken: '',
-        refreshToken: '',
-        expiresAt: '',
-        scopes: '',
-        proxy: proxy ? JSON.stringify(proxy) : '',
-        isActive: isActive.toString(),
-        accountType: accountType, // 账号类型：'dedicated' 或 'shared'
-        priority: priority.toString(), // 调度优先级
-        createdAt: new Date().toISOString(),
-        lastUsedAt: '',
-        lastRefreshAt: '',
-        status: 'active', // 第三方账户直接设为active
-        errorMessage: '',
-        addType: addType,
-        baseUrl: baseUrl, // 存储第三方API基础URL
-        apiKey: this._encryptSensitiveData(apiKey), // 加密存储API密钥
-        schedulable: schedulable.toString() // 是否可被调度
-      };
-    } else if (claudeAiOauth) {
-=======
     if (claudeAiOauth) {
->>>>>>> 5f01d876
       // 使用Claude标准格式的OAuth数据
       accountData = {
         id: accountId,
@@ -106,16 +71,8 @@
         lastRefreshAt: '',
         status: 'active', // 有OAuth数据的账户直接设为active
         errorMessage: '',
-<<<<<<< HEAD
-        addType: addType || 'oauth',
-        baseUrl: '',
-        apiKey: '',
-        schedulable: schedulable.toString(), // 是否可被调度
-      };
-=======
         schedulable: schedulable.toString() // 是否可被调度
       }
->>>>>>> 5f01d876
     } else {
       // 兼容旧格式
       accountData = {
@@ -137,16 +94,8 @@
         lastRefreshAt: '',
         status: 'created', // created, active, expired, error
         errorMessage: '',
-<<<<<<< HEAD
-        addType: addType || 'manual',
-        baseUrl: '',
-        apiKey: '',
-        schedulable: schedulable.toString(), // 是否可被调度
-      };
-=======
         schedulable: schedulable.toString() // 是否可被调度
       }
->>>>>>> 5f01d876
     }
 
     await redis.setClaudeAccount(accountId, accountData)
@@ -165,16 +114,8 @@
       status: accountData.status,
       createdAt: accountData.createdAt,
       expiresAt: accountData.expiresAt,
-<<<<<<< HEAD
-      scopes: claudeAiOauth ? claudeAiOauth.scopes : [],
-      addType: addType,
-      baseUrl: baseUrl,
-      apiKey: apiKey ? '***' : '' // 返回时不暴露真实API密钥
-    };
-=======
       scopes: claudeAiOauth ? claudeAiOauth.scopes : []
     }
->>>>>>> 5f01d876
   }
 
   // 🔄 刷新Claude账户token
@@ -188,24 +129,8 @@
         throw new Error('Account not found')
       }
 
-<<<<<<< HEAD
-      // 第三方账户不需要刷新token
-      if (accountData.addType === 'third-party') {
-        logger.info(`🚫 Third-party account does not require token refresh: ${accountData.name} (${accountId})`);
-        return {
-          success: true,
-          accessToken: null,
-          expiresAt: null,
-          isThirdParty: true
-        };
-      }
-
-      const refreshToken = this._decryptSensitiveData(accountData.refreshToken);
-      
-=======
       const refreshToken = this._decryptSensitiveData(accountData.refreshToken)
 
->>>>>>> 5f01d876
       if (!refreshToken) {
         throw new Error('No refresh token available - manual token update required')
       }
@@ -251,11 +176,6 @@
           refresh_token: refreshToken,
           client_id: this.claudeOauthClientId
         },
-<<<<<<< HEAD
-        httpsAgent: agent,
-        timeout: 600000 // 10分钟超时
-      });
-=======
         {
           headers: {
             'Content-Type': 'application/json',
@@ -269,7 +189,6 @@
           timeout: 30000
         }
       )
->>>>>>> 5f01d876
 
       if (response.status === 200) {
         const { access_token, refresh_token, expires_in } = response.data
@@ -416,55 +335,6 @@
       const accounts = await redis.getAllClaudeAccounts()
 
       // 处理返回数据，移除敏感信息并添加限流状态和会话窗口信息
-<<<<<<< HEAD
-      const processedAccounts = await Promise.all(accounts.map(async account => {
-        // 获取限流状态信息
-        const rateLimitInfo = await this.getAccountRateLimitInfo(account.id);
-        
-        // 获取会话窗口信息
-        const sessionWindowInfo = await this.getSessionWindowInfo(account.id);
-        
-        return {
-          id: account.id,
-          name: account.name,
-          description: account.description,
-          email: account.email ? this._maskEmail(this._decryptSensitiveData(account.email)) : '',
-          isActive: account.isActive === 'true',
-          proxy: account.proxy ? JSON.parse(account.proxy) : null,
-          status: account.status,
-          errorMessage: account.errorMessage,
-          accountType: account.accountType || 'shared', // 兼容旧数据，默认为共享
-          addType: account.addType || 'oauth', // 兼容旧数据
-          baseUrl: account.baseUrl || '',
-          apiKey: account.apiKey ? '***' : '', // 不暴露真实API密钥
-          priority: parseInt(account.priority) || 50, // 兼容旧数据，默认优先级50
-          platform: 'claude-oauth', // 添加平台标识，用于前端区分
-          createdAt: account.createdAt,
-          lastUsedAt: account.lastUsedAt,
-          lastRefreshAt: account.lastRefreshAt,
-          expiresAt: account.expiresAt,
-          // 添加限流状态信息
-          rateLimitStatus: rateLimitInfo ? {
-            isRateLimited: rateLimitInfo.isRateLimited,
-            rateLimitedAt: rateLimitInfo.rateLimitedAt,
-            minutesRemaining: rateLimitInfo.minutesRemaining
-          } : null,
-          // 添加会话窗口信息
-          sessionWindow: sessionWindowInfo || {
-            hasActiveWindow: false,
-            windowStart: null,
-            windowEnd: null,
-            progress: 0,
-            remainingTime: null,
-            lastRequestTime: null
-          },
-          // 添加调度状态
-          schedulable: account.schedulable !== 'false' // 默认为true，兼容历史数据
-        };
-      }));
-      
-      return processedAccounts;
-=======
       const processedAccounts = await Promise.all(
         accounts.map(async (account) => {
           // 获取限流状态信息
@@ -513,7 +383,6 @@
       )
 
       return processedAccounts
->>>>>>> 5f01d876
     } catch (error) {
       logger.error('❌ Failed to get Claude accounts:', error)
       throw error
@@ -529,10 +398,6 @@
         throw new Error('Account not found')
       }
 
-<<<<<<< HEAD
-      const allowedUpdates = ['name', 'description', 'email', 'password', 'refreshToken', 'proxy', 'isActive', 'claudeAiOauth', 'accountType', 'baseUrl', 'apiKey', 'addType', 'priority', 'schedulable'];
-      const updatedData = { ...accountData };
-=======
       const allowedUpdates = [
         'name',
         'description',
@@ -547,20 +412,14 @@
         'schedulable'
       ]
       const updatedData = { ...accountData }
->>>>>>> 5f01d876
 
       // 检查是否新增了 refresh token
       const oldRefreshToken = this._decryptSensitiveData(accountData.refreshToken)
 
       for (const [field, value] of Object.entries(updates)) {
         if (allowedUpdates.includes(field)) {
-<<<<<<< HEAD
-          if (['email', 'password', 'refreshToken', 'apiKey'].includes(field)) {
-            updatedData[field] = this._encryptSensitiveData(value);
-=======
           if (['email', 'password', 'refreshToken'].includes(field)) {
             updatedData[field] = this._encryptSensitiveData(value)
->>>>>>> 5f01d876
           } else if (field === 'proxy') {
             updatedData[field] = value ? JSON.stringify(value) : ''
           } else if (field === 'priority') {
