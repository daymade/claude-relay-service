--- conflicted
+++ resolved
@@ -681,11 +681,7 @@
       return await this._makeClaudeStreamRequestWithUsageCapture(processedBody, accessToken, proxyAgent, clientHeaders, responseStream, (usageData) => {
         // 在usageCallback中添加accountId
         usageCallback({ ...usageData, accountId });
-<<<<<<< HEAD
-      }, accountId, sessionHash, streamTransformer, { ...options, baseUrl, apiKey });
-=======
-      }, accountId, accountType, sessionHash, streamTransformer, options);
->>>>>>> 80bb56a2
+      }, accountId, accountType, sessionHash, streamTransformer, { ...options, baseUrl, apiKey });
     } catch (error) {
       logger.error('❌ Claude stream relay with usage capture failed:', error);
       throw error;
