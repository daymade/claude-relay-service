<template>
  <Teleport to="body">
    <div v-if="show" class="modal fixed inset-0 z-50 flex items-center justify-center p-3 sm:p-4">
      <div
        class="modal-content custom-scrollbar mx-auto max-h-[90vh] w-full max-w-2xl overflow-y-auto p-4 sm:p-6 md:p-8"
      >
        <div class="mb-4 flex items-center justify-between sm:mb-6">
          <div class="flex items-center gap-2 sm:gap-3">
            <div
              class="flex h-8 w-8 items-center justify-center rounded-lg bg-gradient-to-br from-green-500 to-green-600 sm:h-10 sm:w-10 sm:rounded-xl"
            >
              <i class="fas fa-user-circle text-sm text-white sm:text-base" />
            </div>
            <h3 class="text-lg font-bold text-gray-900 sm:text-xl">
              {{ isEdit ? '编辑账户' : '添加账户' }}
            </h3>
          </div>
          <button
            class="p-1 text-gray-400 transition-colors hover:text-gray-600"
            @click="$emit('close')"
          >
            <i class="fas fa-times text-lg sm:text-xl" />
          </button>
        </div>

        <!-- 步骤指示器 -->
        <div
          v-if="!isEdit && (form.addType === 'oauth' || form.addType === 'setup-token')"
          class="mb-4 flex items-center justify-center sm:mb-8"
        >
          <div class="flex items-center space-x-2 sm:space-x-4">
            <div class="flex items-center">
              <div
                :class="[
                  'flex h-6 w-6 items-center justify-center rounded-full text-xs font-semibold sm:h-8 sm:w-8 sm:text-sm',
                  oauthStep >= 1 ? 'bg-blue-500 text-white' : 'bg-gray-200 text-gray-500'
                ]"
              >
                1
              </div>
              <span class="ml-1.5 text-xs font-medium text-gray-700 sm:ml-2 sm:text-sm"
                >基本信息</span
              >
            </div>
            <div class="h-0.5 w-4 bg-gray-300 sm:w-8" />
            <div class="flex items-center">
              <div
                :class="[
                  'flex h-6 w-6 items-center justify-center rounded-full text-xs font-semibold sm:h-8 sm:w-8 sm:text-sm',
                  oauthStep >= 2 ? 'bg-blue-500 text-white' : 'bg-gray-200 text-gray-500'
                ]"
              >
                2
              </div>
              <span class="ml-1.5 text-xs font-medium text-gray-700 sm:ml-2 sm:text-sm"
                >授权认证</span
              >
            </div>
          </div>
        </div>

        <!-- 步骤1: 基本信息和代理设置 -->
        <div v-if="oauthStep === 1 && !isEdit">
          <div class="space-y-6">
            <div v-if="!isEdit">
              <label class="mb-3 block text-sm font-semibold text-gray-700">平台</label>
              <div class="flex gap-4">
                <label class="flex cursor-pointer items-center">
                  <input v-model="form.platform" class="mr-2" type="radio" value="claude" />
                  <span class="text-sm text-gray-700">Claude</span>
                </label>
                <label class="flex cursor-pointer items-center">
                  <input v-model="form.platform" class="mr-2" type="radio" value="claude-console" />
                  <span class="text-sm text-gray-700">Claude Console</span>
                </label>
                <label class="flex cursor-pointer items-center">
                  <input v-model="form.platform" class="mr-2" type="radio" value="gemini" />
                  <span class="text-sm text-gray-700">Gemini</span>
                </label>
                <label class="flex cursor-pointer items-center">
                  <input v-model="form.platform" class="mr-2" type="radio" value="openai" />
                  <span class="text-sm text-gray-700">OpenAI</span>
                </label>
                <label class="flex cursor-pointer items-center">
                  <input v-model="form.platform" class="mr-2" type="radio" value="bedrock" />
                  <span class="text-sm text-gray-700">Bedrock</span>
                </label>
              </div>
            </div>

            <div
              v-if="!isEdit && form.platform !== 'claude-console' && form.platform !== 'bedrock'"
            >
              <label class="mb-3 block text-sm font-semibold text-gray-700">添加方式</label>
              <div class="flex flex-wrap gap-4">
                <label v-if="form.platform === 'claude'" class="flex cursor-pointer items-center">
                  <input v-model="form.addType" class="mr-2" type="radio" value="setup-token" />
                  <span class="text-sm text-gray-700">Setup Token (推荐)</span>
                </label>
                <label class="flex cursor-pointer items-center">
                  <input v-model="form.addType" class="mr-2" type="radio" value="oauth" />
                  <span class="text-sm text-gray-700">OAuth 授权</span>
                </label>
                <label class="flex cursor-pointer items-center">
                  <input v-model="form.addType" class="mr-2" type="radio" value="manual" />
                  <span class="text-sm text-gray-700">手动输入 Access Token</span>
                </label>
                <label v-if="form.platform === 'claude'" class="flex cursor-pointer items-center">
                  <input v-model="form.addType" class="mr-2" type="radio" value="third-party" />
                  <span class="text-sm text-gray-700">第三方代理</span>
                </label>
              </div>
            </div>

            <div>
              <label class="mb-3 block text-sm font-semibold text-gray-700">账户名称</label>
              <input
                v-model="form.name"
                class="form-input w-full"
                :class="{ 'border-red-500': errors.name }"
                placeholder="为账户设置一个易识别的名称"
                required
                type="text"
              />
              <p v-if="errors.name" class="mt-1 text-xs text-red-500">
                {{ errors.name }}
              </p>
            </div>

            <div>
              <label class="mb-3 block text-sm font-semibold text-gray-700">描述 (可选)</label>
              <textarea
                v-model="form.description"
                class="form-input w-full resize-none"
                placeholder="账户用途说明..."
                rows="3"
              />
            </div>

            <div>
              <label class="mb-3 block text-sm font-semibold text-gray-700">账户类型</label>
              <div class="flex gap-4">
                <label class="flex cursor-pointer items-center">
                  <input v-model="form.accountType" class="mr-2" type="radio" value="shared" />
                  <span class="text-sm text-gray-700">共享账户</span>
                </label>
                <label class="flex cursor-pointer items-center">
                  <input v-model="form.accountType" class="mr-2" type="radio" value="dedicated" />
                  <span class="text-sm text-gray-700">专属账户</span>
                </label>
                <label class="flex cursor-pointer items-center">
                  <input v-model="form.accountType" class="mr-2" type="radio" value="group" />
                  <span class="text-sm text-gray-700">分组调度</span>
                </label>
              </div>
              <p class="mt-2 text-xs text-gray-500">
                共享账户：供所有API Key使用；专属账户：仅供特定API
                Key使用；分组调度：加入分组供分组内调度
              </p>
            </div>

            <!-- 分组选择器 -->
            <div v-if="form.accountType === 'group'">
              <label class="mb-3 block text-sm font-semibold text-gray-700">选择分组 *</label>
              <div class="flex gap-2">
                <select v-model="form.groupId" class="form-input flex-1" required>
                  <option value="">请选择分组</option>
                  <option v-for="group in filteredGroups" :key="group.id" :value="group.id">
                    {{ group.name }} ({{ group.memberCount || 0 }} 个成员)
                  </option>
                  <option value="__new__">+ 新建分组</option>
                </select>
                <button
                  class="rounded-md border border-gray-300 bg-white px-3 py-2 text-sm font-medium text-gray-700 hover:bg-gray-50 focus:outline-none focus:ring-2 focus:ring-blue-500 focus:ring-offset-2"
                  type="button"
                  @click="refreshGroups"
                >
                  <i class="fas fa-sync-alt" :class="{ 'animate-spin': loadingGroups }" />
                </button>
              </div>
            </div>

            <!-- Gemini 项目 ID 字段 -->
            <div v-if="form.platform === 'gemini'">
              <label class="mb-3 block text-sm font-semibold text-gray-700">项目 ID (可选)</label>
              <input
                v-model="form.projectId"
                class="form-input w-full"
                placeholder="例如：verdant-wares-464411-k9"
                type="text"
              />
              <div class="mt-2 rounded-lg border border-yellow-200 bg-yellow-50 p-3">
                <div class="flex items-start gap-2">
                  <i class="fas fa-info-circle mt-0.5 text-yellow-600" />
                  <div class="text-xs text-yellow-700">
                    <p class="mb-1 font-medium">Google Cloud/Workspace 账号需要提供项目 ID</p>
                    <p>
                      某些 Google 账号（特别是绑定了 Google Cloud 的账号）会被识别为 Workspace
                      账号，需要提供额外的项目 ID。
                    </p>
                    <div class="mt-2 rounded border border-yellow-300 bg-white p-2">
                      <p class="mb-1 font-medium">如何获取项目 ID：</p>
                      <ol class="ml-2 list-inside list-decimal space-y-1">
                        <li>
                          访问
                          <a
                            class="font-medium text-blue-600 hover:underline"
                            href="https://console.cloud.google.com/welcome"
                            target="_blank"
                            >Google Cloud Console</a
                          >
                        </li>
                        <li>
                          复制<span class="font-semibold text-red-600">项目 ID（Project ID）</span
                          >，通常是字符串格式
                        </li>
                        <li class="text-red-600">
                          ⚠️ 注意：要复制项目 ID（Project ID），不要复制项目编号（Project Number）！
                        </li>
                      </ol>
                    </div>
                    <p class="mt-2">
                      <strong>提示：</strong>如果您的账号是普通个人账号（未绑定 Google
                      Cloud），请留空此字段。
                    </p>
                  </div>
                </div>
              </div>
            </div>

            <!-- Bedrock 特定字段 -->
            <div v-if="form.platform === 'bedrock' && !isEdit" class="space-y-4">
              <div>
                <label class="mb-3 block text-sm font-semibold text-gray-700"
                  >AWS 访问密钥 ID *</label
                >
                <input
                  v-model="form.accessKeyId"
                  class="form-input w-full"
                  :class="{ 'border-red-500': errors.accessKeyId }"
                  placeholder="请输入 AWS Access Key ID"
                  required
                  type="text"
                />
                <p v-if="errors.accessKeyId" class="mt-1 text-xs text-red-500">
                  {{ errors.accessKeyId }}
                </p>
              </div>

              <div>
                <label class="mb-3 block text-sm font-semibold text-gray-700"
                  >AWS 秘密访问密钥 *</label
                >
                <input
                  v-model="form.secretAccessKey"
                  class="form-input w-full"
                  :class="{ 'border-red-500': errors.secretAccessKey }"
                  placeholder="请输入 AWS Secret Access Key"
                  required
                  type="password"
                />
                <p v-if="errors.secretAccessKey" class="mt-1 text-xs text-red-500">
                  {{ errors.secretAccessKey }}
                </p>
              </div>

              <div>
                <label class="mb-3 block text-sm font-semibold text-gray-700">AWS 区域 *</label>
                <input
                  v-model="form.region"
                  class="form-input w-full"
                  :class="{ 'border-red-500': errors.region }"
                  placeholder="例如：us-east-1"
                  required
                  type="text"
                />
                <p v-if="errors.region" class="mt-1 text-xs text-red-500">
                  {{ errors.region }}
                </p>
                <div class="mt-2 rounded-lg border border-blue-200 bg-blue-50 p-3">
                  <div class="flex items-start gap-2">
                    <i class="fas fa-info-circle mt-0.5 text-blue-600" />
                    <div class="text-xs text-blue-700">
                      <p class="mb-1 font-medium">常用 AWS 区域参考：</p>
                      <div class="grid grid-cols-2 gap-1 text-xs">
                        <span>• us-east-1 (美国东部)</span>
                        <span>• us-west-2 (美国西部)</span>
                        <span>• eu-west-1 (欧洲爱尔兰)</span>
                        <span>• ap-southeast-1 (新加坡)</span>
                        <span>• ap-northeast-1 (东京)</span>
                        <span>• eu-central-1 (法兰克福)</span>
                      </div>
                      <p class="mt-2 text-blue-600">💡 请输入完整的区域代码，如 us-east-1</p>
                    </div>
                  </div>
                </div>
              </div>

              <div>
                <label class="mb-3 block text-sm font-semibold text-gray-700"
                  >会话令牌 (可选)</label
                >
                <input
                  v-model="form.sessionToken"
                  class="form-input w-full"
                  placeholder="如果使用临时凭证，请输入会话令牌"
                  type="password"
                />
                <p class="mt-1 text-xs text-gray-500">仅在使用临时 AWS 凭证时需要填写</p>
              </div>

              <div>
                <label class="mb-3 block text-sm font-semibold text-gray-700"
                  >默认主模型 (可选)</label
                >
                <input
                  v-model="form.defaultModel"
                  class="form-input w-full"
                  placeholder="例如：us.anthropic.claude-sonnet-4-20250514-v1:0"
                  type="text"
                />
                <p class="mt-1 text-xs text-gray-500">
                  留空将使用系统默认模型。支持 inference profile ID 或 ARN
                </p>
                <div class="mt-2 rounded-lg border border-amber-200 bg-amber-50 p-3">
                  <div class="flex items-start gap-2">
                    <i class="fas fa-info-circle mt-0.5 text-amber-600" />
                    <div class="text-xs text-amber-700">
                      <p class="mb-1 font-medium">Bedrock 模型配置说明：</p>
                      <ul class="list-inside list-disc space-y-1 text-xs">
                        <li>支持 Inference Profile ID（推荐）</li>
                        <li>支持 Application Inference Profile ARN</li>
                        <li>常用模型：us.anthropic.claude-sonnet-4-20250514-v1:0</li>
                        <li>留空将使用系统配置的默认模型</li>
                      </ul>
                    </div>
                  </div>
                </div>
              </div>

              <div>
                <label class="mb-3 block text-sm font-semibold text-gray-700"
                  >小快速模型 (可选)</label
                >
                <input
                  v-model="form.smallFastModel"
                  class="form-input w-full"
                  placeholder="例如：us.anthropic.claude-3-5-haiku-20241022-v1:0"
                  type="text"
                />
                <p class="mt-1 text-xs text-gray-500">
                  用于快速响应的轻量级模型，留空将使用系统默认
                </p>
              </div>

              <div>
                <label class="mb-3 block text-sm font-semibold text-gray-700">限流机制</label>
                <div class="mb-3">
                  <label class="inline-flex cursor-pointer items-center">
                    <input
                      v-model="form.enableRateLimit"
                      class="mr-2 rounded border-gray-300 text-blue-600 focus:border-blue-500 focus:ring focus:ring-blue-200"
                      type="checkbox"
                    />
                    <span class="text-sm text-gray-700">启用限流机制</span>
                  </label>
                  <p class="mt-1 text-xs text-gray-500">
                    启用后，当账号返回429错误时将暂停调度一段时间
                  </p>
                </div>

                <div v-if="form.enableRateLimit">
                  <label class="mb-3 block text-sm font-semibold text-gray-700"
                    >限流时间 (分钟)</label
                  >
                  <input
                    v-model.number="form.rateLimitDuration"
                    class="form-input w-full"
                    min="1"
                    placeholder="默认60分钟"
                    type="number"
                  />
                  <p class="mt-1 text-xs text-gray-500">账号被限流后暂停调度的时间（分钟）</p>
                </div>
              </div>
            </div>

            <!-- Claude Console 特定字段 -->
            <div v-if="form.platform === 'claude-console' && !isEdit" class="space-y-4">
              <div>
                <label class="mb-3 block text-sm font-semibold text-gray-700">API URL *</label>
                <input
                  v-model="form.apiUrl"
                  class="form-input w-full"
                  :class="{ 'border-red-500': errors.apiUrl }"
                  placeholder="例如：https://api.example.com"
                  required
                  type="text"
                />
                <p v-if="errors.apiUrl" class="mt-1 text-xs text-red-500">
                  {{ errors.apiUrl }}
                </p>
              </div>

              <div>
                <label class="mb-3 block text-sm font-semibold text-gray-700">API Key *</label>
                <input
                  v-model="form.apiKey"
                  class="form-input w-full"
                  :class="{ 'border-red-500': errors.apiKey }"
                  placeholder="请输入API Key"
                  required
                  type="password"
                />
                <p v-if="errors.apiKey" class="mt-1 text-xs text-red-500">
                  {{ errors.apiKey }}
                </p>
              </div>

              <div>
                <label class="mb-3 block text-sm font-semibold text-gray-700"
                  >模型映射表 (可选)</label
                >
                <div class="mb-3 rounded-lg bg-blue-50 p-3">
                  <p class="text-xs text-blue-700">
                    <i class="fas fa-info-circle mr-1" />
                    留空表示支持所有模型且不修改请求。配置映射后，左侧模型会被识别为支持的模型，右侧是实际发送的模型。
                  </p>
                </div>

                <!-- 模型映射表 -->
                <div class="mb-3 space-y-2">
                  <div
                    v-for="(mapping, index) in modelMappings"
                    :key="index"
                    class="flex items-center gap-2"
                  >
                    <input
                      v-model="mapping.from"
                      class="form-input flex-1"
                      placeholder="原始模型名称"
                      type="text"
                    />
                    <i class="fas fa-arrow-right text-gray-400" />
                    <input
                      v-model="mapping.to"
                      class="form-input flex-1"
                      placeholder="映射后的模型名称"
                      type="text"
                    />
                    <button
                      class="rounded-lg p-2 text-red-500 transition-colors hover:bg-red-50"
                      type="button"
                      @click="removeModelMapping(index)"
                    >
                      <i class="fas fa-trash" />
                    </button>
                  </div>
                </div>

                <!-- 添加映射按钮 -->
                <button
                  class="w-full rounded-lg border-2 border-dashed border-gray-300 px-4 py-2 text-gray-600 transition-colors hover:border-gray-400 hover:text-gray-700"
                  type="button"
                  @click="addModelMapping"
                >
                  <i class="fas fa-plus mr-2" />
                  添加模型映射
                </button>

                <!-- 快捷添加按钮 -->
                <div class="mt-3 flex flex-wrap gap-2">
                  <button
                    class="rounded-lg bg-blue-100 px-3 py-1 text-xs text-blue-700 transition-colors hover:bg-blue-200"
                    type="button"
                    @click="
                      addPresetMapping('claude-sonnet-4-20250514', 'claude-sonnet-4-20250514')
                    "
                  >
                    + Sonnet 4
                  </button>
                  <button
                    class="rounded-lg bg-purple-100 px-3 py-1 text-xs text-purple-700 transition-colors hover:bg-purple-200"
                    type="button"
                    @click="
                      addPresetMapping('claude-opus-4-1-20250805', 'claude-opus-4-1-20250805')
                    "
                  >
                    + Opus 4.1
                  </button>
                  <button
                    class="rounded-lg bg-green-100 px-3 py-1 text-xs text-green-700 transition-colors hover:bg-green-200"
                    type="button"
                    @click="
                      addPresetMapping('claude-3-5-haiku-20241022', 'claude-3-5-haiku-20241022')
                    "
                  >
                    + Haiku 3.5
                  </button>
                  <button
                    class="rounded-lg bg-orange-100 px-3 py-1 text-xs text-orange-700 transition-colors hover:bg-orange-200"
                    type="button"
                    @click="
                      addPresetMapping('claude-opus-4-1-20250805', 'claude-sonnet-4-20250514')
                    "
                  >
                    + Opus 4.1 → Sonnet 4
                  </button>
                </div>
                <p class="mt-1 text-xs text-gray-500">
                  留空表示支持所有模型。如果指定模型，请求中的模型不在列表内将不会调度到此账号
                </p>
              </div>

              <div>
                <label class="mb-3 block text-sm font-semibold text-gray-700"
                  >自定义 User-Agent (可选)</label
                >
                <input
                  v-model="form.userAgent"
                  class="form-input w-full"
                  placeholder="留空则透传客户端 User-Agent"
                  type="text"
                />
                <p class="mt-1 text-xs text-gray-500">
                  留空时将自动使用客户端的 User-Agent，仅在需要固定特定 UA 时填写
                </p>
              </div>

              <div>
                <label class="mb-3 block text-sm font-semibold text-gray-700">限流机制</label>
                <div class="mb-3">
                  <label class="inline-flex cursor-pointer items-center">
                    <input
                      v-model="form.enableRateLimit"
                      class="mr-2 rounded border-gray-300 text-blue-600 focus:border-blue-500 focus:ring focus:ring-blue-200"
                      type="checkbox"
                    />
                    <span class="text-sm text-gray-700">启用限流机制</span>
                  </label>
                  <p class="mt-1 text-xs text-gray-500">
                    启用后，当账号返回429错误时将暂停调度一段时间
                  </p>
                </div>

                <div v-if="form.enableRateLimit">
                  <label class="mb-3 block text-sm font-semibold text-gray-700"
                    >限流时间 (分钟)</label
                  >
                  <input
                    v-model.number="form.rateLimitDuration"
                    class="form-input w-full"
                    min="1"
                    placeholder="默认60分钟"
                    type="number"
                  />
                  <p class="mt-1 text-xs text-gray-500">账号被限流后暂停调度的时间（分钟）</p>
                </div>
              </div>
            </div>

<<<<<<< HEAD
            <!-- 第三方代理字段 -->
            <div
              v-if="form.platform === 'claude' && form.addType === 'third-party' && !isEdit"
              class="space-y-4 rounded-lg border border-green-200 bg-green-50 p-4"
            >
              <div class="mb-4 flex items-start gap-3">
                <div
                  class="mt-1 flex h-8 w-8 flex-shrink-0 items-center justify-center rounded-lg bg-green-500"
                >
                  <i class="fas fa-globe text-sm text-white" />
                </div>
                <div>
                  <h5 class="mb-2 font-semibold text-green-900">第三方代理配置</h5>
                  <p class="text-sm text-green-800">
                    配置第三方 Claude API 代理服务，如智谱AI等兼容 Claude API 的服务
                  </p>
                </div>
              </div>

              <div>
                <label class="mb-3 block text-sm font-semibold text-gray-700">代理 URL *</label>
                <input
                  v-model="form.baseUrl"
                  class="form-input w-full"
                  :class="{ 'border-red-500': errors.baseUrl }"
                  placeholder="例如：https://open.bigmodel.cn/api/paas"
                  required
                  type="text"
                />
                <p v-if="errors.baseUrl" class="mt-1 text-xs text-red-500">
                  {{ errors.baseUrl }}
                </p>
                <p class="mt-1 text-xs text-gray-500">
                  第三方服务的 API 基础 URL，不需要包含 /v1/messages 路径
                </p>
              </div>

              <div>
                <label class="mb-3 block text-sm font-semibold text-gray-700">API 密钥 *</label>
                <input
                  v-model="form.apiKey"
                  class="form-input w-full"
                  :class="{ 'border-red-500': errors.apiKey }"
                  placeholder="请输入第三方服务的 API 密钥"
                  required
                  type="password"
                />
                <p v-if="errors.apiKey" class="mt-1 text-xs text-red-500">
                  {{ errors.apiKey }}
                </p>
              </div>
            </div>

            <!-- Claude、Claude Console和Bedrock的优先级设置 -->
            <div
              v-if="
                form.platform === 'claude' ||
                form.platform === 'claude-console' ||
                form.platform === 'bedrock'
              "
            >
=======
            <!-- Claude 订阅类型选择 -->
            <div v-if="form.platform === 'claude'">
              <label class="mb-3 block text-sm font-semibold text-gray-700">订阅类型</label>
              <div class="flex gap-4">
                <label class="flex cursor-pointer items-center">
                  <input
                    v-model="form.subscriptionType"
                    class="mr-2"
                    type="radio"
                    value="claude_max"
                  />
                  <span class="text-sm text-gray-700">Claude Max</span>
                </label>
                <label class="flex cursor-pointer items-center">
                  <input
                    v-model="form.subscriptionType"
                    class="mr-2"
                    type="radio"
                    value="claude_pro"
                  />
                  <span class="text-sm text-gray-700">Claude Pro</span>
                </label>
              </div>
              <p class="mt-2 text-xs text-gray-500">
                <i class="fas fa-info-circle mr-1" />
                Pro 账号不支持 Claude Opus 4 模型
              </p>
            </div>

            <!-- 所有平台的优先级设置 -->
            <div>
>>>>>>> 4c642ac3
              <label class="mb-3 block text-sm font-semibold text-gray-700"
                >调度优先级 (1-100)</label
              >
              <input
                v-model.number="form.priority"
                class="form-input w-full"
                max="100"
                min="1"
                placeholder="数字越小优先级越高，默认50"
                type="number"
              />
              <p class="mt-1 text-xs text-gray-500">数字越小优先级越高，建议范围：1-100</p>
            </div>

            <!-- 手动输入 Token 字段 -->
            <div
              v-if="
                form.addType === 'manual' &&
                form.platform !== 'claude-console' &&
                form.platform !== 'bedrock'
              "
              class="space-y-4 rounded-lg border border-blue-200 bg-blue-50 p-4"
            >
              <div class="mb-4 flex items-start gap-3">
                <div
                  class="mt-1 flex h-8 w-8 flex-shrink-0 items-center justify-center rounded-lg bg-blue-500"
                >
                  <i class="fas fa-info text-sm text-white" />
                </div>
                <div>
                  <h5 class="mb-2 font-semibold text-blue-900">手动输入 Token</h5>
                  <p v-if="form.platform === 'claude'" class="mb-2 text-sm text-blue-800">
                    请输入有效的 Claude Access Token。如果您有 Refresh
                    Token，建议也一并填写以支持自动刷新。
                  </p>
                  <p v-else-if="form.platform === 'gemini'" class="mb-2 text-sm text-blue-800">
                    请输入有效的 Gemini Access Token。如果您有 Refresh
                    Token，建议也一并填写以支持自动刷新。
                  </p>
                  <p v-else-if="form.platform === 'openai'" class="mb-2 text-sm text-blue-800">
                    请输入有效的 OpenAI Access Token。如果您有 Refresh
                    Token，建议也一并填写以支持自动刷新。
                  </p>
                  <div class="mb-2 mt-2 rounded-lg border border-blue-300 bg-white/80 p-3">
                    <p class="mb-1 text-sm font-medium text-blue-900">
                      <i class="fas fa-folder-open mr-1" />
                      获取 Access Token 的方法：
                    </p>
                    <p v-if="form.platform === 'claude'" class="text-xs text-blue-800">
                      请从已登录 Claude Code 的机器上获取
                      <code class="rounded bg-blue-100 px-1 py-0.5 font-mono"
                        >~/.claude/.credentials.json</code
                      >
                      文件中的凭证， 请勿使用 Claude 官网 API Keys 页面的密钥。
                    </p>
                    <p v-else-if="form.platform === 'gemini'" class="text-xs text-blue-800">
                      请从已登录 Gemini CLI 的机器上获取
                      <code class="rounded bg-blue-100 px-1 py-0.5 font-mono"
                        >~/.config/gemini/credentials.json</code
                      >
                      文件中的凭证。
                    </p>
                    <p v-else-if="form.platform === 'openai'" class="text-xs text-blue-800">
                      请从已登录 OpenAI 账户的机器上获取认证凭证， 或通过 OAuth 授权流程获取 Access
                      Token。
                    </p>
                  </div>
                  <p class="text-xs text-blue-600">
                    💡 如果未填写 Refresh Token，Token 过期后需要手动更新。
                  </p>
                </div>
              </div>

              <!-- OpenAI 平台需要 ID Token -->
              <div v-if="form.platform === 'openai'">
                <label class="mb-3 block text-sm font-semibold text-gray-700">ID Token *</label>
                <textarea
                  v-model="form.idToken"
                  class="form-input w-full resize-none font-mono text-xs"
                  :class="{ 'border-red-500': errors.idToken }"
                  placeholder="请输入 ID Token (JWT 格式)..."
                  required
                  rows="4"
                />
                <p v-if="errors.idToken" class="mt-1 text-xs text-red-500">
                  {{ errors.idToken }}
                </p>
                <p class="mt-2 text-xs text-gray-500">
                  ID Token 是 OpenAI OAuth 认证返回的 JWT token，包含用户信息和组织信息
                </p>
              </div>

              <div>
                <label class="mb-3 block text-sm font-semibold text-gray-700">Access Token *</label>
                <textarea
                  v-model="form.accessToken"
                  class="form-input w-full resize-none font-mono text-xs"
                  :class="{ 'border-red-500': errors.accessToken }"
                  placeholder="请输入 Access Token..."
                  required
                  rows="4"
                />
                <p v-if="errors.accessToken" class="mt-1 text-xs text-red-500">
                  {{ errors.accessToken }}
                </p>
              </div>

              <div>
                <label class="mb-3 block text-sm font-semibold text-gray-700"
                  >Refresh Token (可选)</label
                >
                <textarea
                  v-model="form.refreshToken"
                  class="form-input w-full resize-none font-mono text-xs"
                  placeholder="请输入 Refresh Token..."
                  rows="4"
                />
              </div>
            </div>

            <!-- 代理设置 -->
            <ProxyConfig v-model="form.proxy" />

            <div class="flex gap-3 pt-4">
              <button
                class="flex-1 rounded-xl bg-gray-100 px-6 py-3 font-semibold text-gray-700 transition-colors hover:bg-gray-200"
                type="button"
                @click="$emit('close')"
              >
                取消
              </button>
              <button
                v-if="
                  (form.addType === 'oauth' || form.addType === 'setup-token') &&
                  form.platform !== 'claude-console' &&
                  form.platform !== 'bedrock'
                "
                class="btn btn-primary flex-1 px-6 py-3 font-semibold"
                :disabled="loading"
                type="button"
                @click="nextStep"
              >
                下一步
              </button>
              <button
                v-else
                class="btn btn-primary flex-1 px-6 py-3 font-semibold"
                :disabled="loading"
                type="button"
                @click="createAccount"
              >
                <div v-if="loading" class="loading-spinner mr-2" />
                {{ loading ? '创建中...' : '创建' }}
              </button>
            </div>
          </div>
        </div>

        <!-- 步骤2: OAuth授权 -->
        <OAuthFlow
          v-if="oauthStep === 2 && form.addType === 'oauth'"
          :platform="form.platform"
          :proxy="form.proxy"
          @back="oauthStep = 1"
          @success="handleOAuthSuccess"
        />

        <!-- 步骤2: Setup Token授权 -->
        <div v-if="oauthStep === 2 && form.addType === 'setup-token'" class="space-y-6">
          <!-- Claude Setup Token流程 -->
          <div v-if="form.platform === 'claude'">
            <div class="rounded-lg border border-blue-200 bg-blue-50 p-6">
              <div class="flex items-start gap-4">
                <div
                  class="flex h-10 w-10 flex-shrink-0 items-center justify-center rounded-lg bg-blue-500"
                >
                  <i class="fas fa-key text-white" />
                </div>
                <div class="flex-1">
                  <h4 class="mb-3 font-semibold text-blue-900">Claude Setup Token 授权</h4>
                  <p class="mb-4 text-sm text-blue-800">
                    请按照以下步骤通过 Setup Token 完成 Claude 账户的授权：
                  </p>

                  <div class="space-y-4">
                    <!-- 步骤1: 生成授权链接 -->
                    <div class="rounded-lg border border-blue-300 bg-white/80 p-4">
                      <div class="flex items-start gap-3">
                        <div
                          class="flex h-6 w-6 flex-shrink-0 items-center justify-center rounded-full bg-blue-600 text-xs font-bold text-white"
                        >
                          1
                        </div>
                        <div class="flex-1">
                          <p class="mb-2 font-medium text-blue-900">点击下方按钮生成授权链接</p>
                          <button
                            v-if="!setupTokenAuthUrl"
                            class="btn btn-primary px-4 py-2 text-sm"
                            :disabled="setupTokenLoading"
                            @click="generateSetupTokenAuthUrl"
                          >
                            <i v-if="!setupTokenLoading" class="fas fa-link mr-2" />
                            <div v-else class="loading-spinner mr-2" />
                            {{ setupTokenLoading ? '生成中...' : '生成 Setup Token 授权链接' }}
                          </button>
                          <div v-else class="space-y-3">
                            <div class="flex items-center gap-2">
                              <input
                                class="form-input flex-1 bg-gray-50 font-mono text-xs"
                                readonly
                                type="text"
                                :value="setupTokenAuthUrl"
                              />
                              <button
                                class="rounded-lg bg-gray-100 px-3 py-2 transition-colors hover:bg-gray-200"
                                title="复制链接"
                                @click="copySetupTokenAuthUrl"
                              >
                                <i
                                  :class="
                                    setupTokenCopied ? 'fas fa-check text-green-500' : 'fas fa-copy'
                                  "
                                />
                              </button>
                            </div>
                            <button
                              class="text-xs text-blue-600 hover:text-blue-700"
                              @click="regenerateSetupTokenAuthUrl"
                            >
                              <i class="fas fa-sync-alt mr-1" />重新生成
                            </button>
                          </div>
                        </div>
                      </div>
                    </div>

                    <!-- 步骤2: 访问链接并授权 -->
                    <div class="rounded-lg border border-blue-300 bg-white/80 p-4">
                      <div class="flex items-start gap-3">
                        <div
                          class="flex h-6 w-6 flex-shrink-0 items-center justify-center rounded-full bg-blue-600 text-xs font-bold text-white"
                        >
                          2
                        </div>
                        <div class="flex-1">
                          <p class="mb-2 font-medium text-blue-900">在浏览器中打开链接并完成授权</p>
                          <p class="mb-2 text-sm text-blue-700">
                            请在新标签页中打开授权链接，登录您的 Claude 账户并授权 Claude Code。
                          </p>
                          <div class="rounded border border-yellow-300 bg-yellow-50 p-3">
                            <p class="text-xs text-yellow-800">
                              <i class="fas fa-exclamation-triangle mr-1" />
                              <strong>注意：</strong
                              >如果您设置了代理，请确保浏览器也使用相同的代理访问授权页面。
                            </p>
                          </div>
                        </div>
                      </div>
                    </div>

                    <!-- 步骤3: 输入授权码 -->
                    <div class="rounded-lg border border-blue-300 bg-white/80 p-4">
                      <div class="flex items-start gap-3">
                        <div
                          class="flex h-6 w-6 flex-shrink-0 items-center justify-center rounded-full bg-blue-600 text-xs font-bold text-white"
                        >
                          3
                        </div>
                        <div class="flex-1">
                          <p class="mb-2 font-medium text-blue-900">输入 Authorization Code</p>
                          <p class="mb-3 text-sm text-blue-700">
                            授权完成后，从返回页面复制 Authorization Code，并粘贴到下方输入框：
                          </p>
                          <div class="space-y-3">
                            <div>
                              <label class="mb-2 block text-sm font-semibold text-gray-700">
                                <i class="fas fa-key mr-2 text-blue-500" />Authorization Code
                              </label>
                              <textarea
                                v-model="setupTokenAuthCode"
                                class="form-input w-full resize-none font-mono text-sm"
                                placeholder="粘贴从Claude Code授权页面获取的Authorization Code..."
                                rows="3"
                              />
                            </div>
                            <p class="mt-2 text-xs text-gray-500">
                              <i class="fas fa-info-circle mr-1" />
                              请粘贴从Claude Code授权页面复制的Authorization Code
                            </p>
                          </div>
                        </div>
                      </div>
                    </div>
                  </div>
                </div>
              </div>
            </div>
          </div>

          <div class="flex gap-3 pt-4">
            <button
              class="flex-1 rounded-xl bg-gray-100 px-6 py-3 font-semibold text-gray-700 transition-colors hover:bg-gray-200"
              type="button"
              @click="oauthStep = 1"
            >
              上一步
            </button>
            <button
              class="btn btn-primary flex-1 px-6 py-3 font-semibold"
              :disabled="!canExchangeSetupToken || setupTokenExchanging"
              type="button"
              @click="exchangeSetupTokenCode"
            >
              <div v-if="setupTokenExchanging" class="loading-spinner mr-2" />
              {{ setupTokenExchanging ? '验证中...' : '完成授权' }}
            </button>
          </div>
        </div>

        <!-- 编辑模式 -->
        <div v-if="isEdit" class="space-y-6">
          <!-- 基本信息 -->
          <div>
            <label class="mb-3 block text-sm font-semibold text-gray-700">账户名称</label>
            <input
              v-model="form.name"
              class="form-input w-full"
              placeholder="为账户设置一个易识别的名称"
              required
              type="text"
            />
          </div>

          <div>
            <label class="mb-3 block text-sm font-semibold text-gray-700">描述 (可选)</label>
            <textarea
              v-model="form.description"
              class="form-input w-full resize-none"
              placeholder="账户用途说明..."
              rows="3"
            />
          </div>

          <div>
            <label class="mb-3 block text-sm font-semibold text-gray-700">账户类型</label>
            <div class="flex gap-4">
              <label class="flex cursor-pointer items-center">
                <input v-model="form.accountType" class="mr-2" type="radio" value="shared" />
                <span class="text-sm text-gray-700">共享账户</span>
              </label>
              <label class="flex cursor-pointer items-center">
                <input v-model="form.accountType" class="mr-2" type="radio" value="dedicated" />
                <span class="text-sm text-gray-700">专属账户</span>
              </label>
              <label class="flex cursor-pointer items-center">
                <input v-model="form.accountType" class="mr-2" type="radio" value="group" />
                <span class="text-sm text-gray-700">分组调度</span>
              </label>
            </div>
            <p class="mt-2 text-xs text-gray-500">
              共享账户：供所有API Key使用；专属账户：仅供特定API
              Key使用；分组调度：加入分组供分组内调度
            </p>
          </div>

          <!-- 分组选择器 -->
          <div v-if="form.accountType === 'group'">
            <label class="mb-3 block text-sm font-semibold text-gray-700">选择分组 *</label>
            <div class="flex gap-2">
              <select v-model="form.groupId" class="form-input flex-1" required>
                <option value="">请选择分组</option>
                <option v-for="group in filteredGroups" :key="group.id" :value="group.id">
                  {{ group.name }} ({{ group.memberCount || 0 }} 个成员)
                </option>
                <option value="__new__">+ 新建分组</option>
              </select>
              <button
                class="rounded-md border border-gray-300 bg-white px-3 py-2 text-sm font-medium text-gray-700 hover:bg-gray-50 focus:outline-none focus:ring-2 focus:ring-blue-500 focus:ring-offset-2"
                type="button"
                @click="refreshGroups"
              >
                <i class="fas fa-sync-alt" :class="{ 'animate-spin': loadingGroups }" />
              </button>
            </div>
          </div>

          <!-- Gemini 项目 ID 字段 -->
          <div v-if="form.platform === 'gemini'">
            <label class="mb-3 block text-sm font-semibold text-gray-700">项目 ID (可选)</label>
            <input
              v-model="form.projectId"
              class="form-input w-full"
              placeholder="例如：verdant-wares-464411-k9"
              type="text"
            />
            <p class="mt-2 text-xs text-gray-500">Google Cloud/Workspace 账号可能需要提供项目 ID</p>
          </div>

          <!-- Claude 订阅类型选择（编辑模式） -->
          <div v-if="form.platform === 'claude'">
            <label class="mb-3 block text-sm font-semibold text-gray-700">订阅类型</label>
            <div class="flex gap-4">
              <label class="flex cursor-pointer items-center">
                <input
                  v-model="form.subscriptionType"
                  class="mr-2"
                  type="radio"
                  value="claude_max"
                />
                <span class="text-sm text-gray-700">Claude Max</span>
              </label>
              <label class="flex cursor-pointer items-center">
                <input
                  v-model="form.subscriptionType"
                  class="mr-2"
                  type="radio"
                  value="claude_pro"
                />
                <span class="text-sm text-gray-700">Claude Pro</span>
              </label>
            </div>
            <p class="mt-2 text-xs text-gray-500">
              <i class="fas fa-info-circle mr-1" />
              Pro 账号不支持 Claude Opus 4 模型
            </p>
          </div>

          <!-- 所有平台的优先级设置（编辑模式） -->
          <div>
            <label class="mb-3 block text-sm font-semibold text-gray-700">调度优先级 (1-100)</label>
            <input
              v-model.number="form.priority"
              class="form-input w-full"
              max="100"
              min="1"
              placeholder="数字越小优先级越高"
              type="number"
            />
            <p class="mt-1 text-xs text-gray-500">数字越小优先级越高，建议范围：1-100</p>
          </div>

          <!-- Claude Console 特定字段（编辑模式）-->
          <div v-if="form.platform === 'claude-console'" class="space-y-4">
            <div>
              <label class="mb-3 block text-sm font-semibold text-gray-700">API URL</label>
              <input
                v-model="form.apiUrl"
                class="form-input w-full"
                placeholder="例如：https://api.example.com"
                required
                type="text"
              />
            </div>

            <div>
              <label class="mb-3 block text-sm font-semibold text-gray-700">API Key</label>
              <input
                v-model="form.apiKey"
                class="form-input w-full"
                placeholder="留空表示不更新"
                type="password"
              />
              <p class="mt-1 text-xs text-gray-500">留空表示不更新 API Key</p>
            </div>

            <div>
              <label class="mb-3 block text-sm font-semibold text-gray-700"
                >模型映射表 (可选)</label
              >
              <div class="mb-3 rounded-lg bg-blue-50 p-3">
                <p class="text-xs text-blue-700">
                  <i class="fas fa-info-circle mr-1" />
                  留空表示支持所有模型且不修改请求。配置映射后，左侧模型会被识别为支持的模型，右侧是实际发送的模型。
                </p>
              </div>

              <!-- 模型映射表 -->
              <div class="mb-3 space-y-2">
                <div
                  v-for="(mapping, index) in modelMappings"
                  :key="index"
                  class="flex items-center gap-2"
                >
                  <input
                    v-model="mapping.from"
                    class="form-input flex-1"
                    placeholder="原始模型名称"
                    type="text"
                  />
                  <i class="fas fa-arrow-right text-gray-400" />
                  <input
                    v-model="mapping.to"
                    class="form-input flex-1"
                    placeholder="映射后的模型名称"
                    type="text"
                  />
                  <button
                    class="rounded-lg p-2 text-red-500 transition-colors hover:bg-red-50"
                    type="button"
                    @click="removeModelMapping(index)"
                  >
                    <i class="fas fa-trash" />
                  </button>
                </div>
              </div>

              <!-- 添加映射按钮 -->
              <button
                class="w-full rounded-lg border-2 border-dashed border-gray-300 px-4 py-2 text-gray-600 transition-colors hover:border-gray-400 hover:text-gray-700"
                type="button"
                @click="addModelMapping"
              >
                <i class="fas fa-plus mr-2" />
                添加模型映射
              </button>

              <!-- 快捷添加按钮 -->
              <div class="mt-3 flex flex-wrap gap-2">
                <button
                  class="rounded-lg bg-blue-100 px-3 py-1 text-xs text-blue-700 transition-colors hover:bg-blue-200"
                  type="button"
                  @click="addPresetMapping('claude-sonnet-4-20250514', 'claude-sonnet-4-20250514')"
                >
                  + Sonnet 4
                </button>
                <button
                  class="rounded-lg bg-purple-100 px-3 py-1 text-xs text-purple-700 transition-colors hover:bg-purple-200"
                  type="button"
                  @click="addPresetMapping('claude-opus-4-1-20250805', 'claude-opus-4-1-20250805')"
                >
                  + Opus 4.1
                </button>
                <button
                  class="rounded-lg bg-green-100 px-3 py-1 text-xs text-green-700 transition-colors hover:bg-green-200"
                  type="button"
                  @click="
                    addPresetMapping('claude-3-5-haiku-20241022', 'claude-3-5-haiku-20241022')
                  "
                >
                  + Haiku 3.5
                </button>
                <button
                  class="rounded-lg bg-orange-100 px-3 py-1 text-xs text-orange-700 transition-colors hover:bg-orange-200"
                  type="button"
                  @click="addPresetMapping('claude-opus-4-1-20250805', 'claude-sonnet-4-20250514')"
                >
                  + Opus 4.1 → Sonnet 4
                </button>
              </div>
              <p class="mt-1 text-xs text-gray-500">
                留空表示支持所有模型。如果指定模型，请求中的模型不在列表内将不会调度到此账号
              </p>
            </div>

            <div>
              <label class="mb-3 block text-sm font-semibold text-gray-700"
                >自定义 User-Agent (可选)</label
              >
              <input
                v-model="form.userAgent"
                class="form-input w-full"
                placeholder="留空则透传客户端 User-Agent"
                type="text"
              />
              <p class="mt-1 text-xs text-gray-500">
                留空时将自动使用客户端的 User-Agent，仅在需要固定特定 UA 时填写
              </p>
            </div>

            <div>
              <label class="mb-3 block text-sm font-semibold text-gray-700">限流机制</label>
              <div class="mb-3">
                <label class="inline-flex cursor-pointer items-center">
                  <input
                    v-model="form.enableRateLimit"
                    class="mr-2 rounded border-gray-300 text-blue-600 focus:border-blue-500 focus:ring focus:ring-blue-200"
                    type="checkbox"
                  />
                  <span class="text-sm text-gray-700">启用限流机制</span>
                </label>
                <p class="mt-1 text-xs text-gray-500">
                  启用后，当账号返回429错误时将暂停调度一段时间
                </p>
              </div>

              <div v-if="form.enableRateLimit">
                <label class="mb-3 block text-sm font-semibold text-gray-700"
                  >限流时间 (分钟)</label
                >
                <input
                  v-model.number="form.rateLimitDuration"
                  class="form-input w-full"
                  min="1"
                  type="number"
                />
                <p class="mt-1 text-xs text-gray-500">账号被限流后暂停调度的时间（分钟）</p>
              </div>
            </div>
          </div>

          <!-- Bedrock 特定字段（编辑模式）-->
          <div v-if="form.platform === 'bedrock'" class="space-y-4">
            <div>
              <label class="mb-3 block text-sm font-semibold text-gray-700">AWS 访问密钥 ID</label>
              <input
                v-model="form.accessKeyId"
                class="form-input w-full"
                placeholder="留空表示不更新"
                type="text"
              />
              <p class="mt-1 text-xs text-gray-500">留空表示不更新 AWS Access Key ID</p>
            </div>

            <div>
              <label class="mb-3 block text-sm font-semibold text-gray-700">AWS 秘密访问密钥</label>
              <input
                v-model="form.secretAccessKey"
                class="form-input w-full"
                placeholder="留空表示不更新"
                type="password"
              />
              <p class="mt-1 text-xs text-gray-500">留空表示不更新 AWS Secret Access Key</p>
            </div>

            <div>
              <label class="mb-3 block text-sm font-semibold text-gray-700">AWS 区域</label>
              <input
                v-model="form.region"
                class="form-input w-full"
                placeholder="例如：us-east-1"
                type="text"
              />
              <div class="mt-2 rounded-lg border border-blue-200 bg-blue-50 p-3">
                <div class="flex items-start gap-2">
                  <i class="fas fa-info-circle mt-0.5 text-blue-600" />
                  <div class="text-xs text-blue-700">
                    <p class="mb-1 font-medium">常用 AWS 区域参考：</p>
                    <div class="grid grid-cols-2 gap-1 text-xs">
                      <span>• us-east-1 (美国东部)</span>
                      <span>• us-west-2 (美国西部)</span>
                      <span>• eu-west-1 (欧洲爱尔兰)</span>
                      <span>• ap-southeast-1 (新加坡)</span>
                      <span>• ap-northeast-1 (东京)</span>
                      <span>• eu-central-1 (法兰克福)</span>
                    </div>
                  </div>
                </div>
              </div>
            </div>

            <div>
              <label class="mb-3 block text-sm font-semibold text-gray-700">会话令牌 (可选)</label>
              <input
                v-model="form.sessionToken"
                class="form-input w-full"
                placeholder="留空表示不更新"
                type="password"
              />
            </div>

            <div>
              <label class="mb-3 block text-sm font-semibold text-gray-700"
                >默认主模型 (可选)</label
              >
              <input
                v-model="form.defaultModel"
                class="form-input w-full"
                placeholder="例如：us.anthropic.claude-sonnet-4-20250514-v1:0"
                type="text"
              />
              <p class="mt-1 text-xs text-gray-500">
                留空将使用系统默认模型。支持 inference profile ID 或 ARN
              </p>
            </div>

            <div>
              <label class="mb-3 block text-sm font-semibold text-gray-700"
                >小快速模型 (可选)</label
              >
              <input
                v-model="form.smallFastModel"
                class="form-input w-full"
                placeholder="例如：us.anthropic.claude-3-5-haiku-20241022-v1:0"
                type="text"
              />
              <p class="mt-1 text-xs text-gray-500">用于快速响应的轻量级模型，留空将使用系统默认</p>
            </div>

            <div>
              <label class="mb-3 block text-sm font-semibold text-gray-700">限流机制</label>
              <div class="mb-3">
                <label class="inline-flex cursor-pointer items-center">
                  <input
                    v-model="form.enableRateLimit"
                    class="mr-2 rounded border-gray-300 text-blue-600 focus:border-blue-500 focus:ring focus:ring-blue-200"
                    type="checkbox"
                  />
                  <span class="text-sm text-gray-700">启用限流机制</span>
                </label>
                <p class="mt-1 text-xs text-gray-500">
                  启用后，当账号返回429错误时将暂停调度一段时间
                </p>
              </div>

              <div v-if="form.enableRateLimit">
                <label class="mb-3 block text-sm font-semibold text-gray-700"
                  >限流时间 (分钟)</label
                >
                <input
                  v-model.number="form.rateLimitDuration"
                  class="form-input w-full"
                  min="1"
                  type="number"
                />
                <p class="mt-1 text-xs text-gray-500">账号被限流后暂停调度的时间（分钟）</p>
              </div>
            </div>
          </div>

          <!-- 第三方代理编辑字段 -->
          <div
            v-if="isEdit && form.addType === 'third-party'"
            class="space-y-4 rounded-lg border border-purple-200 bg-purple-50 p-4"
          >
            <div class="mb-4 flex items-start gap-3">
              <div
                class="mt-1 flex h-8 w-8 flex-shrink-0 items-center justify-center rounded-lg bg-purple-500"
              >
                <i class="fas fa-globe text-sm text-white" />
              </div>
              <div>
                <h5 class="mb-2 font-semibold text-purple-900">第三方代理配置</h5>
                <p class="text-sm text-purple-800">配置第三方 Claude API 代理服务的连接信息。</p>
              </div>
            </div>

            <div>
              <label class="mb-3 block text-sm font-semibold text-gray-700">代理 URL</label>
              <input
                v-model="form.baseUrl"
                class="form-input w-full"
                placeholder="例如：https://api.example.com"
                type="text"
              />
              <p class="mt-1 text-xs text-gray-500">
                第三方代理服务的基础 URL，不需要包含 /v1/messages 路径
              </p>
            </div>

            <div>
              <label class="mb-3 block text-sm font-semibold text-gray-700">API 密钥</label>
              <input
                v-model="form.apiKey"
                class="form-input w-full"
                placeholder="请输入第三方代理的 API 密钥"
                type="password"
              />
            </div>
          </div>

          <!-- Token 更新 -->
          <div
            v-if="
              form.platform !== 'claude-console' &&
              form.platform !== 'bedrock' &&
              form.addType !== 'third-party'
            "
            class="rounded-lg border border-amber-200 bg-amber-50 p-4"
          >
            <div class="mb-4 flex items-start gap-3">
              <div
                class="mt-1 flex h-8 w-8 flex-shrink-0 items-center justify-center rounded-lg bg-amber-500"
              >
                <i class="fas fa-key text-sm text-white" />
              </div>
              <div>
                <h5 class="mb-2 font-semibold text-amber-900">更新 Token</h5>
                <p class="mb-2 text-sm text-amber-800">
                  可以更新 Access Token 和 Refresh Token。为了安全起见，不会显示当前的 Token 值。
                </p>
                <p class="text-xs text-amber-600">💡 留空表示不更新该字段。</p>
              </div>
            </div>

            <div class="space-y-4">
              <div>
                <label class="mb-3 block text-sm font-semibold text-gray-700"
                  >新的 Access Token</label
                >
                <textarea
                  v-model="form.accessToken"
                  class="form-input w-full resize-none font-mono text-xs"
                  placeholder="留空表示不更新..."
                  rows="4"
                />
              </div>

              <div>
                <label class="mb-3 block text-sm font-semibold text-gray-700"
                  >新的 Refresh Token</label
                >
                <textarea
                  v-model="form.refreshToken"
                  class="form-input w-full resize-none font-mono text-xs"
                  placeholder="留空表示不更新..."
                  rows="4"
                />
              </div>
            </div>
          </div>

          <!-- 代理设置 -->
          <ProxyConfig v-model="form.proxy" />

          <div class="flex gap-3 pt-4">
            <button
              class="flex-1 rounded-xl bg-gray-100 px-6 py-3 font-semibold text-gray-700 transition-colors hover:bg-gray-200"
              type="button"
              @click="$emit('close')"
            >
              取消
            </button>
            <button
              class="btn btn-primary flex-1 px-6 py-3 font-semibold"
              :disabled="loading"
              type="button"
              @click="updateAccount"
            >
              <div v-if="loading" class="loading-spinner mr-2" />
              {{ loading ? '更新中...' : '更新' }}
            </button>
          </div>
        </div>
      </div>
    </div>

    <!-- 确认弹窗 -->
    <ConfirmModal
      :cancel-text="confirmOptions.cancelText"
      :confirm-text="confirmOptions.confirmText"
      :message="confirmOptions.message"
      :show="showConfirmModal"
      :title="confirmOptions.title"
      @cancel="handleCancel"
      @confirm="handleConfirm"
    />

    <!-- 分组管理模态框 -->
    <GroupManagementModal
      v-if="showGroupManagement"
      @close="showGroupManagement = false"
      @refresh="handleGroupRefresh"
    />
  </Teleport>
</template>

<script setup>
import { ref, computed, watch } from 'vue'
import { showToast } from '@/utils/toast'
import { apiClient } from '@/config/api'
import { useAccountsStore } from '@/stores/accounts'
import { useConfirm } from '@/composables/useConfirm'
import ProxyConfig from './ProxyConfig.vue'
import OAuthFlow from './OAuthFlow.vue'
import ConfirmModal from '@/components/common/ConfirmModal.vue'
import GroupManagementModal from './GroupManagementModal.vue'

const props = defineProps({
  account: {
    type: Object,
    default: null
  }
})

const emit = defineEmits(['close', 'success'])

const accountsStore = useAccountsStore()
const { showConfirmModal, confirmOptions, showConfirm, handleConfirm, handleCancel } = useConfirm()

// 是否为编辑模式
const isEdit = computed(() => !!props.account)
const show = ref(true)

// OAuth步骤
const oauthStep = ref(1)
const loading = ref(false)

// Setup Token 相关状态
const setupTokenLoading = ref(false)
const setupTokenExchanging = ref(false)
const setupTokenAuthUrl = ref('')
const setupTokenAuthCode = ref('')
const setupTokenCopied = ref(false)
const setupTokenSessionId = ref('')

// 初始化代理配置
const initProxyConfig = () => {
  if (props.account?.proxy && props.account.proxy.host && props.account.proxy.port) {
    return {
      enabled: true,
      type: props.account.proxy.type || 'socks5',
      host: props.account.proxy.host,
      port: props.account.proxy.port,
      username: props.account.proxy.username || '',
      password: props.account.proxy.password || ''
    }
  }
  return {
    enabled: false,
    type: 'socks5',
    host: '',
    port: '',
    username: '',
    password: ''
  }
}

// 表单数据
const form = ref({
  platform: props.account?.platform || 'claude',
  addType:
    props.account?.addType || (props.account?.platform === 'gemini' ? 'oauth' : 'setup-token'),
  name: props.account?.name || '',
  description: props.account?.description || '',
  accountType: props.account?.accountType || 'shared',
  subscriptionType: 'claude_max', // 默认为 Claude Max，兼容旧数据
  groupId: '',
  projectId: props.account?.projectId || '',
  idToken: '',
  accessToken: '',
  refreshToken: '',
  proxy: initProxyConfig(),
  // Claude Console 特定字段
  apiUrl: props.account?.apiUrl || '',
  apiKey: props.account?.apiKey || '',
  priority: props.account?.priority || 50,
  // 第三方代理字段
  baseUrl: props.account?.baseUrl || '',
  supportedModels: (() => {
    const models = props.account?.supportedModels
    if (!models) return ''
    // 处理对象格式（Claude Console 的新格式）
    if (typeof models === 'object' && !Array.isArray(models)) {
      return Object.keys(models).join('\n')
    }
    // 处理数组格式（向后兼容）
    if (Array.isArray(models)) {
      return models.join('\n')
    }
    return ''
  })(),
  userAgent: props.account?.userAgent || '',
  enableRateLimit: props.account ? props.account.rateLimitDuration > 0 : true,
  rateLimitDuration: props.account?.rateLimitDuration || 60,
  // Bedrock 特定字段
  accessKeyId: props.account?.accessKeyId || '',
  secretAccessKey: props.account?.secretAccessKey || '',
  region: props.account?.region || '',
  sessionToken: props.account?.sessionToken || '',
  defaultModel: props.account?.defaultModel || '',
  smallFastModel: props.account?.smallFastModel || ''
})

// 模型映射表数据
const modelMappings = ref([])

// 初始化模型映射表
const initModelMappings = () => {
  if (props.account?.supportedModels) {
    // 如果是对象格式（新的映射表）
    if (
      typeof props.account.supportedModels === 'object' &&
      !Array.isArray(props.account.supportedModels)
    ) {
      modelMappings.value = Object.entries(props.account.supportedModels).map(([from, to]) => ({
        from,
        to
      }))
    } else if (Array.isArray(props.account.supportedModels)) {
      // 如果是数组格式（旧格式），转换为映射表
      modelMappings.value = props.account.supportedModels.map((model) => ({
        from: model,
        to: model
      }))
    }
  }
}

// 表单验证错误
const errors = ref({
  name: '',
  idToken: '',
  accessToken: '',
  apiUrl: '',
  apiKey: '',
  baseUrl: '',
  accessKeyId: '',
  secretAccessKey: '',
  region: ''
})

// 计算是否可以进入下一步
const canProceed = computed(() => {
  return form.value.name?.trim() && form.value.platform
})

// 计算是否可以交换Setup Token code
const canExchangeSetupToken = computed(() => {
  return setupTokenAuthUrl.value && setupTokenAuthCode.value.trim()
})

// // 计算是否可以创建
// const canCreate = computed(() => {
//   if (form.value.addType === 'manual') {
//     return form.value.name?.trim() && form.value.accessToken?.trim()
//   }
//   return form.value.name?.trim()
// })

// 下一步
const nextStep = async () => {
  // 清除之前的错误
  errors.value.name = ''

  if (!canProceed.value) {
    if (!form.value.name || form.value.name.trim() === '') {
      errors.value.name = '请填写账户名称'
    }
    return
  }

  // 分组类型验证
  if (
    form.value.accountType === 'group' &&
    (!form.value.groupId || form.value.groupId.trim() === '')
  ) {
    showToast('请选择一个分组', 'error')
    return
  }

  // 对于Gemini账户，检查项目 ID
  if (form.value.platform === 'gemini' && oauthStep.value === 1 && form.value.addType === 'oauth') {
    if (!form.value.projectId || form.value.projectId.trim() === '') {
      // 使用自定义确认弹窗
      const confirmed = await showConfirm(
        '项目 ID 未填写',
        '您尚未填写项目 ID。\n\n如果您的Google账号绑定了Google Cloud或被识别为Workspace账号，需要提供项目 ID。\n如果您使用的是普通个人账号，可以继续不填写。',
        '继续',
        '返回填写'
      )
      if (!confirmed) {
        return
      }
    }
  }

  oauthStep.value = 2
}

// Setup Token 相关方法
// 生成Setup Token授权URL
const generateSetupTokenAuthUrl = async () => {
  setupTokenLoading.value = true
  try {
    const proxyConfig = form.value.proxy?.enabled
      ? {
          proxy: {
            type: form.value.proxy.type,
            host: form.value.proxy.host,
            port: parseInt(form.value.proxy.port),
            username: form.value.proxy.username || null,
            password: form.value.proxy.password || null
          }
        }
      : {}

    const result = await accountsStore.generateClaudeSetupTokenUrl(proxyConfig)
    setupTokenAuthUrl.value = result.authUrl
    setupTokenSessionId.value = result.sessionId
  } catch (error) {
    showToast(error.message || '生成Setup Token授权链接失败', 'error')
  } finally {
    setupTokenLoading.value = false
  }
}

// 重新生成Setup Token授权URL
const regenerateSetupTokenAuthUrl = () => {
  setupTokenAuthUrl.value = ''
  setupTokenAuthCode.value = ''
  generateSetupTokenAuthUrl()
}

// 复制Setup Token授权URL
const copySetupTokenAuthUrl = async () => {
  try {
    await navigator.clipboard.writeText(setupTokenAuthUrl.value)
    setupTokenCopied.value = true
    showToast('链接已复制', 'success')
    setTimeout(() => {
      setupTokenCopied.value = false
    }, 2000)
  } catch (error) {
    // 降级方案 - 使用 textarea 替代 input，禁用 ESLint 警告
    const textarea = document.createElement('textarea')
    textarea.value = setupTokenAuthUrl.value
    textarea.style.position = 'fixed'
    textarea.style.opacity = '0'
    document.body.appendChild(textarea)
    textarea.select()

    try {
      // eslint-disable-next-line
      const successful = document.execCommand('copy')
      if (successful) {
        setupTokenCopied.value = true
        showToast('链接已复制', 'success')
      } else {
        showToast('复制失败，请手动复制', 'error')
      }
    } catch (err) {
      showToast('复制失败，请手动复制', 'error')
    }

    document.body.removeChild(textarea)
    setTimeout(() => {
      setupTokenCopied.value = false
    }, 2000)
  }
}

// 交换Setup Token授权码
const exchangeSetupTokenCode = async () => {
  if (!canExchangeSetupToken.value) return

  setupTokenExchanging.value = true
  try {
    const data = {
      sessionId: setupTokenSessionId.value,
      callbackUrl: setupTokenAuthCode.value.trim()
    }

    // 添加代理配置（如果启用）
    if (form.value.proxy?.enabled) {
      data.proxy = {
        type: form.value.proxy.type,
        host: form.value.proxy.host,
        port: parseInt(form.value.proxy.port),
        username: form.value.proxy.username || null,
        password: form.value.proxy.password || null
      }
    }

    const tokenInfo = await accountsStore.exchangeClaudeSetupTokenCode(data)

    // 调用相同的成功处理函数
    await handleOAuthSuccess(tokenInfo)
  } catch (error) {
    showToast(error.message || 'Setup Token授权失败，请检查授权码是否正确', 'error')
  } finally {
    setupTokenExchanging.value = false
  }
}

// 处理OAuth成功
const handleOAuthSuccess = async (tokenInfo) => {
  loading.value = true
  try {
    const data = {
      name: form.value.name,
      description: form.value.description,
      accountType: form.value.accountType,
      groupId: form.value.accountType === 'group' ? form.value.groupId : undefined,
      proxy: form.value.proxy.enabled
        ? {
            type: form.value.proxy.type,
            host: form.value.proxy.host,
            port: parseInt(form.value.proxy.port),
            username: form.value.proxy.username || null,
            password: form.value.proxy.password || null
          }
        : null
    }

    if (form.value.platform === 'claude') {
      // Claude使用claudeAiOauth字段
      data.claudeAiOauth = tokenInfo.claudeAiOauth || tokenInfo
      data.priority = form.value.priority || 50
      // 添加订阅类型信息
      data.subscriptionInfo = {
        accountType: form.value.subscriptionType || 'claude_max',
        hasClaudeMax: form.value.subscriptionType === 'claude_max',
        hasClaudePro: form.value.subscriptionType === 'claude_pro',
        manuallySet: true // 标记为手动设置
      }
    } else if (form.value.platform === 'gemini') {
      // Gemini使用geminiOauth字段
      data.geminiOauth = tokenInfo.tokens || tokenInfo
      if (form.value.projectId) {
        data.projectId = form.value.projectId
      }
      // 添加 Gemini 优先级
      data.priority = form.value.priority || 50
    } else if (form.value.platform === 'openai') {
      data.openaiOauth = tokenInfo.tokens || tokenInfo
      data.accountInfo = tokenInfo.accountInfo
      data.priority = form.value.priority || 50
    }

    let result
    if (form.value.platform === 'claude') {
      result = await accountsStore.createClaudeAccount(data)
    } else if (form.value.platform === 'openai') {
      result = await accountsStore.createOpenAIAccount(data)
    } else {
      result = await accountsStore.createGeminiAccount(data)
    }

    emit('success', result)
  } catch (error) {
    showToast(error.message || '账户创建失败', 'error')
  } finally {
    loading.value = false
  }
}

// 创建账户（手动模式）
const createAccount = async () => {
  // 清除之前的错误
  errors.value.name = ''
  errors.value.accessToken = ''
  errors.value.apiUrl = ''
  errors.value.apiKey = ''

  let hasError = false

  if (!form.value.name || form.value.name.trim() === '') {
    errors.value.name = '请填写账户名称'
    hasError = true
  }

  // Claude Console 验证
  if (form.value.platform === 'claude-console') {
    if (!form.value.apiUrl || form.value.apiUrl.trim() === '') {
      errors.value.apiUrl = '请填写 API URL'
      hasError = true
    }
    if (!form.value.apiKey || form.value.apiKey.trim() === '') {
      errors.value.apiKey = '请填写 API Key'
      hasError = true
    }
  } else if (form.value.addType === 'third-party') {
    // 第三方代理验证
    if (!form.value.baseUrl || form.value.baseUrl.trim() === '') {
      errors.value.baseUrl = '请填写代理 URL'
      hasError = true
    }
    if (!form.value.apiKey || form.value.apiKey.trim() === '') {
      errors.value.apiKey = '请填写 API 密钥'
      hasError = true
    }
  } else if (form.value.platform === 'bedrock') {
    // Bedrock 验证
    if (!form.value.accessKeyId || form.value.accessKeyId.trim() === '') {
      errors.value.accessKeyId = '请填写 AWS 访问密钥 ID'
      hasError = true
    }
    if (!form.value.secretAccessKey || form.value.secretAccessKey.trim() === '') {
      errors.value.secretAccessKey = '请填写 AWS 秘密访问密钥'
      hasError = true
    }
    if (!form.value.region || form.value.region.trim() === '') {
      errors.value.region = '请选择 AWS 区域'
      hasError = true
    }
  } else if (form.value.addType === 'manual') {
    // 手动模式验证
    if (!form.value.accessToken || form.value.accessToken.trim() === '') {
      errors.value.accessToken = '请填写 Access Token'
      hasError = true
    }
    // OpenAI 平台需要验证 ID Token
    if (
      form.value.platform === 'openai' &&
      (!form.value.idToken || form.value.idToken.trim() === '')
    ) {
      errors.value.idToken = '请填写 ID Token'
      hasError = true
    }
  }

  // 分组类型验证
  if (
    form.value.accountType === 'group' &&
    (!form.value.groupId || form.value.groupId.trim() === '')
  ) {
    showToast('请选择一个分组', 'error')
    hasError = true
  }

  if (hasError) {
    return
  }

  loading.value = true
  try {
    const data = {
      name: form.value.name,
      description: form.value.description,
      accountType: form.value.accountType,
      groupId: form.value.accountType === 'group' ? form.value.groupId : undefined,
      proxy: form.value.proxy.enabled
        ? {
            type: form.value.proxy.type,
            host: form.value.proxy.host,
            port: parseInt(form.value.proxy.port),
            username: form.value.proxy.username || null,
            password: form.value.proxy.password || null
          }
        : null
    }

    if (form.value.platform === 'claude') {
      if (form.value.addType === 'third-party') {
        // 第三方代理模式
        data.addType = 'third-party'
        data.baseUrl = form.value.baseUrl
        data.apiKey = form.value.apiKey
        data.priority = form.value.priority || 50
      } else {
        // Claude手动模式需要构建claudeAiOauth对象
        const expiresInMs = form.value.refreshToken
          ? 10 * 60 * 1000 // 10分钟
          : 365 * 24 * 60 * 60 * 1000 // 1年

<<<<<<< HEAD
        data.claudeAiOauth = {
          accessToken: form.value.accessToken,
          refreshToken: form.value.refreshToken || '',
          expiresAt: Date.now() + expiresInMs,
          scopes: ['user:inference']
        }
        data.priority = form.value.priority || 50
      }
=======
      data.claudeAiOauth = {
        accessToken: form.value.accessToken,
        refreshToken: form.value.refreshToken || '',
        expiresAt: Date.now() + expiresInMs,
        scopes: [] // 手动添加没有 scopes
      }
      data.priority = form.value.priority || 50
      // 添加订阅类型信息
      data.subscriptionInfo = {
        accountType: form.value.subscriptionType || 'claude_max',
        hasClaudeMax: form.value.subscriptionType === 'claude_max',
        hasClaudePro: form.value.subscriptionType === 'claude_pro',
        manuallySet: true // 标记为手动设置
      }
>>>>>>> 4c642ac3
    } else if (form.value.platform === 'gemini') {
      // Gemini手动模式需要构建geminiOauth对象
      const expiresInMs = form.value.refreshToken
        ? 10 * 60 * 1000 // 10分钟
        : 365 * 24 * 60 * 60 * 1000 // 1年

      data.geminiOauth = {
        access_token: form.value.accessToken,
        refresh_token: form.value.refreshToken || '',
        scope: 'https://www.googleapis.com/auth/cloud-platform',
        token_type: 'Bearer',
        expiry_date: Date.now() + expiresInMs
      }

      if (form.value.projectId) {
        data.projectId = form.value.projectId
      }

      // 添加 Gemini 优先级
      data.priority = form.value.priority || 50
    } else if (form.value.platform === 'openai') {
      // OpenAI手动模式需要构建openaiOauth对象
      const expiresInMs = form.value.refreshToken
        ? 10 * 60 * 1000 // 10分钟
        : 365 * 24 * 60 * 60 * 1000 // 1年

      data.openaiOauth = {
        idToken: form.value.idToken, // 使用用户输入的 ID Token
        accessToken: form.value.accessToken,
        refreshToken: form.value.refreshToken || '',
        expires_in: Math.floor(expiresInMs / 1000) // 转换为秒
      }

      // 手动模式下，尝试从 ID Token 解析用户信息
      let accountInfo = {
        accountId: '',
        chatgptUserId: '',
        organizationId: '',
        organizationRole: '',
        organizationTitle: '',
        planType: '',
        email: '',
        emailVerified: false
      }

      // 尝试解析 ID Token (JWT)
      if (form.value.idToken) {
        try {
          const idTokenParts = form.value.idToken.split('.')
          if (idTokenParts.length === 3) {
            const payload = JSON.parse(atob(idTokenParts[1]))
            const authClaims = payload['https://api.openai.com/auth'] || {}

            accountInfo = {
              accountId: authClaims.accountId || '',
              chatgptUserId: authClaims.chatgptUserId || '',
              organizationId: authClaims.organizationId || '',
              organizationRole: authClaims.organizationRole || '',
              organizationTitle: authClaims.organizationTitle || '',
              planType: authClaims.planType || '',
              email: payload.email || '',
              emailVerified: payload.email_verified || false
            }
          }
        } catch (e) {
          console.warn('Failed to parse ID Token:', e)
        }
      }

      data.accountInfo = accountInfo
      data.priority = form.value.priority || 50
    } else if (form.value.platform === 'claude-console') {
      // Claude Console 账户特定数据
      data.apiUrl = form.value.apiUrl
      data.apiKey = form.value.apiKey
      data.priority = form.value.priority || 50
      data.supportedModels = convertMappingsToObject() || {}
      data.userAgent = form.value.userAgent || null
      // 如果不启用限流，传递 0 表示不限流
      data.rateLimitDuration = form.value.enableRateLimit ? form.value.rateLimitDuration || 60 : 0
    } else if (form.value.platform === 'bedrock') {
      // Bedrock 账户特定数据 - 构造 awsCredentials 对象
      data.awsCredentials = {
        accessKeyId: form.value.accessKeyId,
        secretAccessKey: form.value.secretAccessKey,
        sessionToken: form.value.sessionToken || null
      }
      data.region = form.value.region
      data.defaultModel = form.value.defaultModel || null
      data.smallFastModel = form.value.smallFastModel || null
      data.priority = form.value.priority || 50
      // 如果不启用限流，传递 0 表示不限流
      data.rateLimitDuration = form.value.enableRateLimit ? form.value.rateLimitDuration || 60 : 0
    }

    let result
    if (form.value.platform === 'claude') {
      result = await accountsStore.createClaudeAccount(data)
    } else if (form.value.platform === 'claude-console') {
      result = await accountsStore.createClaudeConsoleAccount(data)
    } else if (form.value.platform === 'bedrock') {
      result = await accountsStore.createBedrockAccount(data)
    } else if (form.value.platform === 'openai') {
      result = await accountsStore.createOpenAIAccount(data)
    } else {
      result = await accountsStore.createGeminiAccount(data)
    }

    emit('success', result)
  } catch (error) {
    showToast(error.message || '账户创建失败', 'error')
  } finally {
    loading.value = false
  }
}

// 更新账户
const updateAccount = async () => {
  // 清除之前的错误
  errors.value.name = ''

  // 验证账户名称
  if (!form.value.name || form.value.name.trim() === '') {
    errors.value.name = '请填写账户名称'
    return
  }

  // 分组类型验证
  if (
    form.value.accountType === 'group' &&
    (!form.value.groupId || form.value.groupId.trim() === '')
  ) {
    showToast('请选择一个分组', 'error')
    return
  }

  // 对于Gemini账户，检查项目 ID
  if (form.value.platform === 'gemini') {
    if (!form.value.projectId || form.value.projectId.trim() === '') {
      // 使用自定义确认弹窗
      const confirmed = await showConfirm(
        '项目 ID 未填写',
        '您尚未填写项目 ID。\n\n如果您的Google账号绑定了Google Cloud或被识别为Workspace账号，需要提供项目 ID。\n如果您使用的是普通个人账号，可以继续不填写。',
        '继续保存',
        '返回填写'
      )
      if (!confirmed) {
        return
      }
    }
  }

  loading.value = true
  try {
    const data = {
      name: form.value.name,
      description: form.value.description,
      accountType: form.value.accountType,
      groupId: form.value.accountType === 'group' ? form.value.groupId : undefined,
      proxy: form.value.proxy.enabled
        ? {
            type: form.value.proxy.type,
            host: form.value.proxy.host,
            port: parseInt(form.value.proxy.port),
            username: form.value.proxy.username || null,
            password: form.value.proxy.password || null
          }
        : null
    }

    // 只有非空时才更新token（排除第三方代理账户）
    if (
      (form.value.accessToken || form.value.refreshToken) &&
      form.value.addType !== 'third-party'
    ) {
      if (props.account.platform === 'claude') {
        // Claude需要构建claudeAiOauth对象
        const expiresInMs = form.value.refreshToken
          ? 10 * 60 * 1000 // 10分钟
          : 365 * 24 * 60 * 60 * 1000 // 1年

        data.claudeAiOauth = {
          accessToken: form.value.accessToken || '',
          refreshToken: form.value.refreshToken || '',
          expiresAt: Date.now() + expiresInMs,
          scopes: props.account.scopes || [] // 保持原有的 scopes，如果没有则为空数组
        }
      } else if (props.account.platform === 'gemini') {
        // Gemini需要构建geminiOauth对象
        const expiresInMs = form.value.refreshToken
          ? 10 * 60 * 1000 // 10分钟
          : 365 * 24 * 60 * 60 * 1000 // 1年

        data.geminiOauth = {
          access_token: form.value.accessToken || '',
          refresh_token: form.value.refreshToken || '',
          scope: 'https://www.googleapis.com/auth/cloud-platform',
          token_type: 'Bearer',
          expiry_date: Date.now() + expiresInMs
        }
      } else if (props.account.platform === 'openai') {
        // OpenAI需要构建openaiOauth对象
        const expiresInMs = form.value.refreshToken
          ? 10 * 60 * 1000 // 10分钟
          : 365 * 24 * 60 * 60 * 1000 // 1年

        data.openaiOauth = {
          idToken: form.value.idToken || '', // 更新时使用用户输入的 ID Token
          accessToken: form.value.accessToken || '',
          refreshToken: form.value.refreshToken || '',
          expires_in: Math.floor(expiresInMs / 1000) // 转换为秒
        }
      }
    }

    if (props.account.platform === 'gemini' && form.value.projectId) {
      data.projectId = form.value.projectId
    }

<<<<<<< HEAD
    // Claude 官方账号优先级和第三方代理字段更新
    if (props.account.platform === 'claude') {
      data.priority = form.value.priority || 50
      // 如果是第三方代理账户，更新相关字段
      if (form.value.addType === 'third-party') {
        data.baseUrl = form.value.baseUrl
        if (form.value.apiKey) {
          data.apiKey = form.value.apiKey
        }
=======
    // Claude 官方账号优先级和订阅类型更新
    if (props.account.platform === 'claude') {
      data.priority = form.value.priority || 50
      // 更新订阅类型信息
      data.subscriptionInfo = {
        accountType: form.value.subscriptionType || 'claude_max',
        hasClaudeMax: form.value.subscriptionType === 'claude_max',
        hasClaudePro: form.value.subscriptionType === 'claude_pro',
        manuallySet: true // 标记为手动设置
>>>>>>> 4c642ac3
      }
    }

    // OpenAI 账号优先级更新
    if (props.account.platform === 'openai') {
      data.priority = form.value.priority || 50
    }

    // Gemini 账号优先级更新
    if (props.account.platform === 'gemini') {
      data.priority = form.value.priority || 50
    }

    // Claude Console 特定更新
    if (props.account.platform === 'claude-console') {
      data.apiUrl = form.value.apiUrl
      if (form.value.apiKey) {
        data.apiKey = form.value.apiKey
      }
      data.priority = form.value.priority || 50
      data.supportedModels = convertMappingsToObject() || {}
      data.userAgent = form.value.userAgent || null
      // 如果不启用限流，传递 0 表示不限流
      data.rateLimitDuration = form.value.enableRateLimit ? form.value.rateLimitDuration || 60 : 0
    }

    // Bedrock 特定更新
    if (props.account.platform === 'bedrock') {
      // 只有当有凭证变更时才构造 awsCredentials 对象
      if (form.value.accessKeyId || form.value.secretAccessKey || form.value.sessionToken) {
        data.awsCredentials = {}
        if (form.value.accessKeyId) {
          data.awsCredentials.accessKeyId = form.value.accessKeyId
        }
        if (form.value.secretAccessKey) {
          data.awsCredentials.secretAccessKey = form.value.secretAccessKey
        }
        if (form.value.sessionToken !== undefined) {
          data.awsCredentials.sessionToken = form.value.sessionToken || null
        }
      }
      if (form.value.region) {
        data.region = form.value.region
      }
      // 模型配置（支持设置为空来使用系统默认）
      data.defaultModel = form.value.defaultModel || null
      data.smallFastModel = form.value.smallFastModel || null
      data.priority = form.value.priority || 50
      // 如果不启用限流，传递 0 表示不限流
      data.rateLimitDuration = form.value.enableRateLimit ? form.value.rateLimitDuration || 60 : 0
    }

    if (props.account.platform === 'claude') {
      await accountsStore.updateClaudeAccount(props.account.id, data)
    } else if (props.account.platform === 'claude-console') {
      await accountsStore.updateClaudeConsoleAccount(props.account.id, data)
    } else if (props.account.platform === 'bedrock') {
      await accountsStore.updateBedrockAccount(props.account.id, data)
    } else if (props.account.platform === 'openai') {
      await accountsStore.updateOpenAIAccount(props.account.id, data)
    } else {
      await accountsStore.updateGeminiAccount(props.account.id, data)
    }

    emit('success')
  } catch (error) {
    showToast(error.message || '账户更新失败', 'error')
  } finally {
    loading.value = false
  }
}

// 监听表单名称变化，清除错误
watch(
  () => form.value.name,
  () => {
    if (errors.value.name && form.value.name?.trim()) {
      errors.value.name = ''
    }
  }
)

// 监听Access Token变化，清除错误
watch(
  () => form.value.accessToken,
  () => {
    if (errors.value.accessToken && form.value.accessToken?.trim()) {
      errors.value.accessToken = ''
    }
  }
)

// 监听API URL变化，清除错误
watch(
  () => form.value.apiUrl,
  () => {
    if (errors.value.apiUrl && form.value.apiUrl?.trim()) {
      errors.value.apiUrl = ''
    }
  }
)

// 监听API Key变化，清除错误
watch(
  () => form.value.apiKey,
  () => {
    if (errors.value.apiKey && form.value.apiKey?.trim()) {
      errors.value.apiKey = ''
    }
  }
)

// 监听Base URL变化，清除错误
watch(
  () => form.value.baseUrl,
  () => {
    if (errors.value.baseUrl && form.value.baseUrl?.trim()) {
      errors.value.baseUrl = ''
    }
  }
)

// 分组相关数据
const groups = ref([])
const loadingGroups = ref(false)
const showGroupManagement = ref(false)

// 根据平台筛选分组
const filteredGroups = computed(() => {
  const platformFilter = form.value.platform === 'claude-console' ? 'claude' : form.value.platform
  return groups.value.filter((g) => g.platform === platformFilter)
})

// 加载分组列表
const loadGroups = async () => {
  loadingGroups.value = true
  try {
    const response = await apiClient.get('/admin/account-groups')
    groups.value = response.data || []
  } catch (error) {
    showToast('加载分组列表失败', 'error')
    groups.value = []
  } finally {
    loadingGroups.value = false
  }
}

// 刷新分组列表
const refreshGroups = async () => {
  await loadGroups()
  showToast('分组列表已刷新', 'success')
}

// 处理分组管理模态框刷新
const handleGroupRefresh = async () => {
  await loadGroups()
}

// 监听平台变化，重置表单
watch(
  () => form.value.platform,
  (newPlatform) => {
    // 处理添加方式的自动切换
    if (newPlatform === 'claude-console' || newPlatform === 'bedrock') {
      form.value.addType = 'manual' // Claude Console 和 Bedrock 只支持手动模式
    } else if (newPlatform === 'claude') {
      // 切换到 Claude 时，使用 Setup Token 作为默认方式
      form.value.addType = 'setup-token'
    } else if (newPlatform === 'gemini') {
      // 切换到 Gemini 时，使用 OAuth 作为默认方式
      form.value.addType = 'oauth'
    }

    // 平台变化时，清空分组选择
    if (form.value.accountType === 'group') {
      form.value.groupId = ''
    }
  }
)

// 监听Setup Token授权码输入，自动提取URL中的code参数
watch(setupTokenAuthCode, (newValue) => {
  if (!newValue || typeof newValue !== 'string') return

  const trimmedValue = newValue.trim()

  // 如果内容为空，不处理
  if (!trimmedValue) return

  // 检查是否是 URL 格式（包含 http:// 或 https://）
  const isUrl = trimmedValue.startsWith('http://') || trimmedValue.startsWith('https://')

  // 如果是 URL 格式
  if (isUrl) {
    // 检查是否是正确的 localhost:45462 开头的 URL
    if (trimmedValue.startsWith('http://localhost:45462')) {
      try {
        const url = new URL(trimmedValue)
        const code = url.searchParams.get('code')

        if (code) {
          // 成功提取授权码
          setupTokenAuthCode.value = code
          showToast('成功提取授权码！', 'success')
          console.log('Successfully extracted authorization code from URL')
        } else {
          // URL 中没有 code 参数
          showToast('URL 中未找到授权码参数，请检查链接是否正确', 'error')
        }
      } catch (error) {
        // URL 解析失败
        console.error('Failed to parse URL:', error)
        showToast('链接格式错误，请检查是否为完整的 URL', 'error')
      }
    } else {
      // 错误的 URL（不是 localhost:45462 开头）
      showToast('请粘贴以 http://localhost:45462 开头的链接', 'error')
    }
  }
  // 如果不是 URL，保持原值（兼容直接输入授权码）
})

// 监听账户类型变化
watch(
  () => form.value.accountType,
  (newType) => {
    if (newType === 'group') {
      // 如果选择分组类型，加载分组列表
      if (groups.value.length === 0) {
        loadGroups()
      }
    }
  }
)

// 监听分组选择
watch(
  () => form.value.groupId,
  (newGroupId) => {
    if (newGroupId === '__new__') {
      // 触发创建新分组
      form.value.groupId = ''
      showGroupManagement.value = true
    }
  }
)

// 添加模型映射
const addModelMapping = () => {
  modelMappings.value.push({ from: '', to: '' })
}

// 移除模型映射
const removeModelMapping = (index) => {
  modelMappings.value.splice(index, 1)
}

// 添加预设映射
const addPresetMapping = (from, to) => {
  // 检查是否已存在相同的映射
  const exists = modelMappings.value.some((mapping) => mapping.from === from)
  if (exists) {
    showToast(`模型 ${from} 的映射已存在`, 'info')
    return
  }

  modelMappings.value.push({ from, to })
  showToast(`已添加映射: ${from} → ${to}`, 'success')
}

// 将模型映射表转换为对象格式
const convertMappingsToObject = () => {
  const mapping = {}
  modelMappings.value.forEach((item) => {
    if (item.from && item.to) {
      mapping[item.from] = item.to
    }
  })
  return Object.keys(mapping).length > 0 ? mapping : null
}

// 监听账户变化，更新表单
watch(
  () => props.account,
  (newAccount) => {
    if (newAccount) {
      initModelMappings()
      // 重新初始化代理配置
      const proxyConfig =
        newAccount.proxy && newAccount.proxy.host && newAccount.proxy.port
          ? {
              enabled: true,
              type: newAccount.proxy.type || 'socks5',
              host: newAccount.proxy.host,
              port: newAccount.proxy.port,
              username: newAccount.proxy.username || '',
              password: newAccount.proxy.password || ''
            }
          : {
              enabled: false,
              type: 'socks5',
              host: '',
              port: '',
              username: '',
              password: ''
            }

      // 获取分组ID - 可能来自 groupId 字段或 groupInfo 对象
      let groupId = ''
      if (newAccount.accountType === 'group') {
        groupId = newAccount.groupId || (newAccount.groupInfo && newAccount.groupInfo.id) || ''
      }

      // 初始化订阅类型（从 subscriptionInfo 中提取，兼容旧数据默认为 claude_max）
      let subscriptionType = 'claude_max'
      if (newAccount.subscriptionInfo) {
        const info =
          typeof newAccount.subscriptionInfo === 'string'
            ? JSON.parse(newAccount.subscriptionInfo)
            : newAccount.subscriptionInfo

        if (info.accountType) {
          subscriptionType = info.accountType
        } else if (info.hasClaudeMax) {
          subscriptionType = 'claude_max'
        } else if (info.hasClaudePro) {
          subscriptionType = 'claude_pro'
        } else {
          subscriptionType = 'claude_free'
        }
      }

      form.value = {
        platform: newAccount.platform,
        addType: newAccount.addType || 'oauth', // 保留原始的addType
        name: newAccount.name,
        description: newAccount.description || '',
        accountType: newAccount.accountType || 'shared',
        subscriptionType: subscriptionType,
        groupId: groupId,
        projectId: newAccount.projectId || '',
        accessToken: '',
        refreshToken: '',
        proxy: proxyConfig,
        // Claude Console 特定字段
        apiUrl: newAccount.apiUrl || '',
        apiKey: newAccount.addType === 'third-party' ? newAccount.apiKey || '' : '', // 第三方代理时需要显示 API Key
        priority: newAccount.priority || 50,
        // 第三方代理字段
        baseUrl: newAccount.baseUrl || '',
        supportedModels: (() => {
          const models = newAccount.supportedModels
          if (!models) return ''
          // 处理对象格式（Claude Console 的新格式）
          if (typeof models === 'object' && !Array.isArray(models)) {
            return Object.keys(models).join('\n')
          }
          // 处理数组格式（向后兼容）
          if (Array.isArray(models)) {
            return models.join('\n')
          }
          return ''
        })(),
        userAgent: newAccount.userAgent || '',
        enableRateLimit:
          newAccount.rateLimitDuration && newAccount.rateLimitDuration > 0 ? true : false,
        rateLimitDuration: newAccount.rateLimitDuration || 60,
        // Bedrock 特定字段
        accessKeyId: '', // 编辑模式不显示现有的访问密钥
        secretAccessKey: '', // 编辑模式不显示现有的秘密密钥
        region: newAccount.region || '',
        sessionToken: '', // 编辑模式不显示现有的会话令牌
        defaultModel: newAccount.defaultModel || '',
        smallFastModel: newAccount.smallFastModel || ''
      }

      // 如果是分组类型，加载分组ID
      if (newAccount.accountType === 'group') {
        // 先加载分组列表
        loadGroups().then(() => {
          // 如果账户有 groupInfo，直接使用它的 groupId
          if (newAccount.groupInfo && newAccount.groupInfo.id) {
            form.value.groupId = newAccount.groupInfo.id
          } else {
            // 否则查找账户所属的分组
            groups.value.forEach((group) => {
              apiClient
                .get(`/admin/account-groups/${group.id}/members`)
                .then((response) => {
                  const members = response.data || []
                  if (members.some((m) => m.id === newAccount.id)) {
                    form.value.groupId = group.id
                  }
                })
                .catch(() => {})
            })
          }
        })
      }
    }
  },
  { immediate: true }
)
</script><|MERGE_RESOLUTION|>--- conflicted
+++ resolved
@@ -104,10 +104,6 @@
                 <label class="flex cursor-pointer items-center">
                   <input v-model="form.addType" class="mr-2" type="radio" value="manual" />
                   <span class="text-sm text-gray-700">手动输入 Access Token</span>
-                </label>
-                <label v-if="form.platform === 'claude'" class="flex cursor-pointer items-center">
-                  <input v-model="form.addType" class="mr-2" type="radio" value="third-party" />
-                  <span class="text-sm text-gray-700">第三方代理</span>
                 </label>
               </div>
             </div>
@@ -559,69 +555,6 @@
               </div>
             </div>
 
-<<<<<<< HEAD
-            <!-- 第三方代理字段 -->
-            <div
-              v-if="form.platform === 'claude' && form.addType === 'third-party' && !isEdit"
-              class="space-y-4 rounded-lg border border-green-200 bg-green-50 p-4"
-            >
-              <div class="mb-4 flex items-start gap-3">
-                <div
-                  class="mt-1 flex h-8 w-8 flex-shrink-0 items-center justify-center rounded-lg bg-green-500"
-                >
-                  <i class="fas fa-globe text-sm text-white" />
-                </div>
-                <div>
-                  <h5 class="mb-2 font-semibold text-green-900">第三方代理配置</h5>
-                  <p class="text-sm text-green-800">
-                    配置第三方 Claude API 代理服务，如智谱AI等兼容 Claude API 的服务
-                  </p>
-                </div>
-              </div>
-
-              <div>
-                <label class="mb-3 block text-sm font-semibold text-gray-700">代理 URL *</label>
-                <input
-                  v-model="form.baseUrl"
-                  class="form-input w-full"
-                  :class="{ 'border-red-500': errors.baseUrl }"
-                  placeholder="例如：https://open.bigmodel.cn/api/paas"
-                  required
-                  type="text"
-                />
-                <p v-if="errors.baseUrl" class="mt-1 text-xs text-red-500">
-                  {{ errors.baseUrl }}
-                </p>
-                <p class="mt-1 text-xs text-gray-500">
-                  第三方服务的 API 基础 URL，不需要包含 /v1/messages 路径
-                </p>
-              </div>
-
-              <div>
-                <label class="mb-3 block text-sm font-semibold text-gray-700">API 密钥 *</label>
-                <input
-                  v-model="form.apiKey"
-                  class="form-input w-full"
-                  :class="{ 'border-red-500': errors.apiKey }"
-                  placeholder="请输入第三方服务的 API 密钥"
-                  required
-                  type="password"
-                />
-                <p v-if="errors.apiKey" class="mt-1 text-xs text-red-500">
-                  {{ errors.apiKey }}
-                </p>
-              </div>
-            </div>
-
-            <!-- Claude、Claude Console和Bedrock的优先级设置 -->
-            <div
-              v-if="
-                form.platform === 'claude' ||
-                form.platform === 'claude-console' ||
-                form.platform === 'bedrock'
-              "
-            >
-=======
             <!-- Claude 订阅类型选择 -->
             <div v-if="form.platform === 'claude'">
               <label class="mb-3 block text-sm font-semibold text-gray-700">订阅类型</label>
@@ -653,7 +586,6 @@
 
             <!-- 所有平台的优先级设置 -->
             <div>
->>>>>>> 4c642ac3
               <label class="mb-3 block text-sm font-semibold text-gray-700"
                 >调度优先级 (1-100)</label
               >
@@ -1373,54 +1305,9 @@
             </div>
           </div>
 
-          <!-- 第三方代理编辑字段 -->
-          <div
-            v-if="isEdit && form.addType === 'third-party'"
-            class="space-y-4 rounded-lg border border-purple-200 bg-purple-50 p-4"
-          >
-            <div class="mb-4 flex items-start gap-3">
-              <div
-                class="mt-1 flex h-8 w-8 flex-shrink-0 items-center justify-center rounded-lg bg-purple-500"
-              >
-                <i class="fas fa-globe text-sm text-white" />
-              </div>
-              <div>
-                <h5 class="mb-2 font-semibold text-purple-900">第三方代理配置</h5>
-                <p class="text-sm text-purple-800">配置第三方 Claude API 代理服务的连接信息。</p>
-              </div>
-            </div>
-
-            <div>
-              <label class="mb-3 block text-sm font-semibold text-gray-700">代理 URL</label>
-              <input
-                v-model="form.baseUrl"
-                class="form-input w-full"
-                placeholder="例如：https://api.example.com"
-                type="text"
-              />
-              <p class="mt-1 text-xs text-gray-500">
-                第三方代理服务的基础 URL，不需要包含 /v1/messages 路径
-              </p>
-            </div>
-
-            <div>
-              <label class="mb-3 block text-sm font-semibold text-gray-700">API 密钥</label>
-              <input
-                v-model="form.apiKey"
-                class="form-input w-full"
-                placeholder="请输入第三方代理的 API 密钥"
-                type="password"
-              />
-            </div>
-          </div>
-
           <!-- Token 更新 -->
           <div
-            v-if="
-              form.platform !== 'claude-console' &&
-              form.platform !== 'bedrock' &&
-              form.addType !== 'third-party'
-            "
+            v-if="form.platform !== 'claude-console' && form.platform !== 'bedrock'"
             class="rounded-lg border border-amber-200 bg-amber-50 p-4"
           >
             <div class="mb-4 flex items-start gap-3">
@@ -1574,8 +1461,7 @@
 // 表单数据
 const form = ref({
   platform: props.account?.platform || 'claude',
-  addType:
-    props.account?.addType || (props.account?.platform === 'gemini' ? 'oauth' : 'setup-token'),
+  addType: props.account?.platform === 'gemini' ? 'oauth' : 'setup-token',
   name: props.account?.name || '',
   description: props.account?.description || '',
   accountType: props.account?.accountType || 'shared',
@@ -1590,8 +1476,6 @@
   apiUrl: props.account?.apiUrl || '',
   apiKey: props.account?.apiKey || '',
   priority: props.account?.priority || 50,
-  // 第三方代理字段
-  baseUrl: props.account?.baseUrl || '',
   supportedModels: (() => {
     const models = props.account?.supportedModels
     if (!models) return ''
@@ -1649,7 +1533,6 @@
   accessToken: '',
   apiUrl: '',
   apiKey: '',
-  baseUrl: '',
   accessKeyId: '',
   secretAccessKey: '',
   region: ''
@@ -1905,16 +1788,6 @@
       errors.value.apiKey = '请填写 API Key'
       hasError = true
     }
-  } else if (form.value.addType === 'third-party') {
-    // 第三方代理验证
-    if (!form.value.baseUrl || form.value.baseUrl.trim() === '') {
-      errors.value.baseUrl = '请填写代理 URL'
-      hasError = true
-    }
-    if (!form.value.apiKey || form.value.apiKey.trim() === '') {
-      errors.value.apiKey = '请填写 API 密钥'
-      hasError = true
-    }
   } else if (form.value.platform === 'bedrock') {
     // Bedrock 验证
     if (!form.value.accessKeyId || form.value.accessKeyId.trim() === '') {
@@ -1977,28 +1850,11 @@
     }
 
     if (form.value.platform === 'claude') {
-      if (form.value.addType === 'third-party') {
-        // 第三方代理模式
-        data.addType = 'third-party'
-        data.baseUrl = form.value.baseUrl
-        data.apiKey = form.value.apiKey
-        data.priority = form.value.priority || 50
-      } else {
-        // Claude手动模式需要构建claudeAiOauth对象
-        const expiresInMs = form.value.refreshToken
-          ? 10 * 60 * 1000 // 10分钟
-          : 365 * 24 * 60 * 60 * 1000 // 1年
-
-<<<<<<< HEAD
-        data.claudeAiOauth = {
-          accessToken: form.value.accessToken,
-          refreshToken: form.value.refreshToken || '',
-          expiresAt: Date.now() + expiresInMs,
-          scopes: ['user:inference']
-        }
-        data.priority = form.value.priority || 50
-      }
-=======
+      // Claude手动模式需要构建claudeAiOauth对象
+      const expiresInMs = form.value.refreshToken
+        ? 10 * 60 * 1000 // 10分钟
+        : 365 * 24 * 60 * 60 * 1000 // 1年
+
       data.claudeAiOauth = {
         accessToken: form.value.accessToken,
         refreshToken: form.value.refreshToken || '',
@@ -2013,7 +1869,6 @@
         hasClaudePro: form.value.subscriptionType === 'claude_pro',
         manuallySet: true // 标记为手动设置
       }
->>>>>>> 4c642ac3
     } else if (form.value.platform === 'gemini') {
       // Gemini手动模式需要构建geminiOauth对象
       const expiresInMs = form.value.refreshToken
@@ -2184,11 +2039,8 @@
         : null
     }
 
-    // 只有非空时才更新token（排除第三方代理账户）
-    if (
-      (form.value.accessToken || form.value.refreshToken) &&
-      form.value.addType !== 'third-party'
-    ) {
+    // 只有非空时才更新token
+    if (form.value.accessToken || form.value.refreshToken) {
       if (props.account.platform === 'claude') {
         // Claude需要构建claudeAiOauth对象
         const expiresInMs = form.value.refreshToken
@@ -2233,17 +2085,6 @@
       data.projectId = form.value.projectId
     }
 
-<<<<<<< HEAD
-    // Claude 官方账号优先级和第三方代理字段更新
-    if (props.account.platform === 'claude') {
-      data.priority = form.value.priority || 50
-      // 如果是第三方代理账户，更新相关字段
-      if (form.value.addType === 'third-party') {
-        data.baseUrl = form.value.baseUrl
-        if (form.value.apiKey) {
-          data.apiKey = form.value.apiKey
-        }
-=======
     // Claude 官方账号优先级和订阅类型更新
     if (props.account.platform === 'claude') {
       data.priority = form.value.priority || 50
@@ -2253,7 +2094,6 @@
         hasClaudeMax: form.value.subscriptionType === 'claude_max',
         hasClaudePro: form.value.subscriptionType === 'claude_pro',
         manuallySet: true // 标记为手动设置
->>>>>>> 4c642ac3
       }
     }
 
@@ -2362,16 +2202,6 @@
   () => {
     if (errors.value.apiKey && form.value.apiKey?.trim()) {
       errors.value.apiKey = ''
-    }
-  }
-)
-
-// 监听Base URL变化，清除错误
-watch(
-  () => form.value.baseUrl,
-  () => {
-    if (errors.value.baseUrl && form.value.baseUrl?.trim()) {
-      errors.value.baseUrl = ''
     }
   }
 )
@@ -2588,7 +2418,7 @@
 
       form.value = {
         platform: newAccount.platform,
-        addType: newAccount.addType || 'oauth', // 保留原始的addType
+        addType: 'oauth',
         name: newAccount.name,
         description: newAccount.description || '',
         accountType: newAccount.accountType || 'shared',
@@ -2600,10 +2430,8 @@
         proxy: proxyConfig,
         // Claude Console 特定字段
         apiUrl: newAccount.apiUrl || '',
-        apiKey: newAccount.addType === 'third-party' ? newAccount.apiKey || '' : '', // 第三方代理时需要显示 API Key
+        apiKey: '', // 编辑模式不显示现有的 API Key
         priority: newAccount.priority || 50,
-        // 第三方代理字段
-        baseUrl: newAccount.baseUrl || '',
         supportedModels: (() => {
           const models = newAccount.supportedModels
           if (!models) return ''
