<template>
  <Teleport to="body">
    <div v-if="show" class="modal fixed inset-0 z-50 flex items-center justify-center p-3 sm:p-4">
      <div
        class="modal-content custom-scrollbar mx-auto max-h-[90vh] w-full max-w-2xl overflow-y-auto p-4 sm:p-6 md:p-8"
      >
        <div class="mb-4 flex items-center justify-between sm:mb-6">
          <div class="flex items-center gap-2 sm:gap-3">
            <div
              class="flex h-8 w-8 items-center justify-center rounded-lg bg-gradient-to-br from-green-500 to-green-600 sm:h-10 sm:w-10 sm:rounded-xl"
            >
              <i class="fas fa-user-circle text-sm text-white sm:text-base" />
            </div>
            <h3 class="text-lg font-bold text-gray-900 sm:text-xl">
              {{ isEdit ? '编辑账户' : '添加账户' }}
            </h3>
          </div>
          <button
            class="p-1 text-gray-400 transition-colors hover:text-gray-600"
            @click="$emit('close')"
          >
            <i class="fas fa-times text-lg sm:text-xl" />
          </button>
        </div>

        <!-- 步骤指示器 -->
        <div
          v-if="!isEdit && form.addType === 'oauth'"
          class="mb-4 flex items-center justify-center sm:mb-8"
        >
          <div class="flex items-center space-x-2 sm:space-x-4">
            <div class="flex items-center">
              <div
                :class="[
                  'flex h-6 w-6 items-center justify-center rounded-full text-xs font-semibold sm:h-8 sm:w-8 sm:text-sm',
                  oauthStep >= 1 ? 'bg-blue-500 text-white' : 'bg-gray-200 text-gray-500'
                ]"
              >
                1
              </div>
              <span class="ml-1.5 text-xs font-medium text-gray-700 sm:ml-2 sm:text-sm"
                >基本信息</span
              >
            </div>
            <div class="h-0.5 w-4 bg-gray-300 sm:w-8" />
            <div class="flex items-center">
              <div
                :class="[
                  'flex h-6 w-6 items-center justify-center rounded-full text-xs font-semibold sm:h-8 sm:w-8 sm:text-sm',
                  oauthStep >= 2 ? 'bg-blue-500 text-white' : 'bg-gray-200 text-gray-500'
                ]"
              >
                2
              </div>
              <span class="ml-1.5 text-xs font-medium text-gray-700 sm:ml-2 sm:text-sm"
                >授权认证</span
              >
            </div>
          </div>
        </div>

        <!-- 步骤1: 基本信息和代理设置 -->
        <div v-if="oauthStep === 1 && !isEdit">
          <div class="space-y-6">
            <div v-if="!isEdit">
              <label class="mb-3 block text-sm font-semibold text-gray-700">平台</label>
              <div class="flex gap-4">
                <label class="flex cursor-pointer items-center">
                  <input v-model="form.platform" class="mr-2" type="radio" value="claude" />
                  <span class="text-sm text-gray-700">Claude</span>
                </label>
                <label class="flex cursor-pointer items-center">
                  <input v-model="form.platform" class="mr-2" type="radio" value="claude-console" />
                  <span class="text-sm text-gray-700">Claude Console</span>
                </label>
                <label class="flex cursor-pointer items-center">
                  <input v-model="form.platform" class="mr-2" type="radio" value="gemini" />
                  <span class="text-sm text-gray-700">Gemini</span>
                </label>
                <label class="flex cursor-pointer items-center">
                  <input v-model="form.platform" class="mr-2" type="radio" value="bedrock" />
                  <span class="text-sm text-gray-700">Bedrock</span>
                </label>
              </div>
            </div>

            <div
              v-if="!isEdit && form.platform !== 'claude-console' && form.platform !== 'bedrock'"
            >
              <label class="mb-3 block text-sm font-semibold text-gray-700">添加方式</label>
              <div class="flex gap-4">
<<<<<<< HEAD
                <label class="flex items-center cursor-pointer">
                  <input 
                    v-model="form.addType" 
                    type="radio" 
                    value="oauth" 
                    class="mr-2"
                    :disabled="form.platform !== 'claude'"
                  >
=======
                <label class="flex cursor-pointer items-center">
                  <input v-model="form.addType" class="mr-2" type="radio" value="oauth" />
>>>>>>> 5f01d876
                  <span class="text-sm text-gray-700">OAuth 授权 (推荐)</span>
                </label>
                <label class="flex cursor-pointer items-center">
                  <input v-model="form.addType" class="mr-2" type="radio" value="manual" />
                  <span class="text-sm text-gray-700">手动输入 Access Token</span>
                </label>
                <label class="flex items-center cursor-pointer" v-if="form.platform === 'claude'">
                  <input 
                    v-model="form.addType" 
                    type="radio" 
                    value="third-party" 
                    class="mr-2"
                  >
                  <span class="text-sm text-gray-700">第三方代理</span>
                </label>
              </div>
            </div>

            <div>
              <label class="mb-3 block text-sm font-semibold text-gray-700">账户名称</label>
              <input
                v-model="form.name"
                class="form-input w-full"
                :class="{ 'border-red-500': errors.name }"
                placeholder="为账户设置一个易识别的名称"
                required
                type="text"
              />
              <p v-if="errors.name" class="mt-1 text-xs text-red-500">
                {{ errors.name }}
              </p>
            </div>

            <div>
              <label class="mb-3 block text-sm font-semibold text-gray-700">描述 (可选)</label>
              <textarea
                v-model="form.description"
                class="form-input w-full resize-none"
                placeholder="账户用途说明..."
                rows="3"
              />
            </div>

            <div>
              <label class="mb-3 block text-sm font-semibold text-gray-700">账户类型</label>
              <div class="flex gap-4">
                <label class="flex cursor-pointer items-center">
                  <input v-model="form.accountType" class="mr-2" type="radio" value="shared" />
                  <span class="text-sm text-gray-700">共享账户</span>
                </label>
                <label class="flex cursor-pointer items-center">
                  <input v-model="form.accountType" class="mr-2" type="radio" value="dedicated" />
                  <span class="text-sm text-gray-700">专属账户</span>
                </label>
                <label class="flex cursor-pointer items-center">
                  <input v-model="form.accountType" class="mr-2" type="radio" value="group" />
                  <span class="text-sm text-gray-700">分组调度</span>
                </label>
              </div>
              <p class="mt-2 text-xs text-gray-500">
                共享账户：供所有API Key使用；专属账户：仅供特定API
                Key使用；分组调度：加入分组供分组内调度
              </p>
            </div>

            <!-- 分组选择器 -->
            <div v-if="form.accountType === 'group'">
              <label class="mb-3 block text-sm font-semibold text-gray-700">选择分组 *</label>
              <div class="flex gap-2">
                <select v-model="form.groupId" class="form-input flex-1" required>
                  <option value="">请选择分组</option>
                  <option v-for="group in filteredGroups" :key="group.id" :value="group.id">
                    {{ group.name }} ({{ group.memberCount || 0 }} 个成员)
                  </option>
                  <option value="__new__">+ 新建分组</option>
                </select>
                <button
                  class="rounded-md border border-gray-300 bg-white px-3 py-2 text-sm font-medium text-gray-700 hover:bg-gray-50 focus:outline-none focus:ring-2 focus:ring-blue-500 focus:ring-offset-2"
                  type="button"
                  @click="refreshGroups"
                >
                  <i class="fas fa-sync-alt" :class="{ 'animate-spin': loadingGroups }" />
                </button>
              </div>
            </div>

            <!-- Gemini 项目 ID 字段 -->
            <div v-if="form.platform === 'gemini'">
              <label class="mb-3 block text-sm font-semibold text-gray-700">项目 ID (可选)</label>
              <input
                v-model="form.projectId"
                class="form-input w-full"
                placeholder="例如：verdant-wares-464411-k9"
                type="text"
              />
              <div class="mt-2 rounded-lg border border-yellow-200 bg-yellow-50 p-3">
                <div class="flex items-start gap-2">
                  <i class="fas fa-info-circle mt-0.5 text-yellow-600" />
                  <div class="text-xs text-yellow-700">
                    <p class="mb-1 font-medium">Google Cloud/Workspace 账号需要提供项目 ID</p>
                    <p>
                      某些 Google 账号（特别是绑定了 Google Cloud 的账号）会被识别为 Workspace
                      账号，需要提供额外的项目 ID。
                    </p>
                    <div class="mt-2 rounded border border-yellow-300 bg-white p-2">
                      <p class="mb-1 font-medium">如何获取项目 ID：</p>
                      <ol class="ml-2 list-inside list-decimal space-y-1">
                        <li>
                          访问
                          <a
                            class="font-medium text-blue-600 hover:underline"
                            href="https://console.cloud.google.com/welcome"
                            target="_blank"
                            >Google Cloud Console</a
                          >
                        </li>
                        <li>
                          复制<span class="font-semibold text-red-600">项目 ID（Project ID）</span
                          >，通常是字符串格式
                        </li>
                        <li class="text-red-600">
                          ⚠️ 注意：要复制项目 ID（Project ID），不要复制项目编号（Project Number）！
                        </li>
                      </ol>
                    </div>
                    <p class="mt-2">
                      <strong>提示：</strong>如果您的账号是普通个人账号（未绑定 Google
                      Cloud），请留空此字段。
                    </p>
                  </div>
                </div>
              </div>
            </div>

            <!-- Bedrock 特定字段 -->
            <div v-if="form.platform === 'bedrock' && !isEdit" class="space-y-4">
              <div>
                <label class="mb-3 block text-sm font-semibold text-gray-700"
                  >AWS 访问密钥 ID *</label
                >
                <input
                  v-model="form.accessKeyId"
                  class="form-input w-full"
                  :class="{ 'border-red-500': errors.accessKeyId }"
                  placeholder="请输入 AWS Access Key ID"
                  required
                  type="text"
                />
                <p v-if="errors.accessKeyId" class="mt-1 text-xs text-red-500">
                  {{ errors.accessKeyId }}
                </p>
              </div>

              <div>
                <label class="mb-3 block text-sm font-semibold text-gray-700"
                  >AWS 秘密访问密钥 *</label
                >
                <input
                  v-model="form.secretAccessKey"
                  class="form-input w-full"
                  :class="{ 'border-red-500': errors.secretAccessKey }"
                  placeholder="请输入 AWS Secret Access Key"
                  required
                  type="password"
                />
                <p v-if="errors.secretAccessKey" class="mt-1 text-xs text-red-500">
                  {{ errors.secretAccessKey }}
                </p>
              </div>

              <div>
                <label class="mb-3 block text-sm font-semibold text-gray-700">AWS 区域 *</label>
                <input
                  v-model="form.region"
                  class="form-input w-full"
                  :class="{ 'border-red-500': errors.region }"
                  placeholder="例如：us-east-1"
                  required
                  type="text"
                />
                <p v-if="errors.region" class="mt-1 text-xs text-red-500">
                  {{ errors.region }}
                </p>
                <div class="mt-2 rounded-lg border border-blue-200 bg-blue-50 p-3">
                  <div class="flex items-start gap-2">
                    <i class="fas fa-info-circle mt-0.5 text-blue-600" />
                    <div class="text-xs text-blue-700">
                      <p class="mb-1 font-medium">常用 AWS 区域参考：</p>
                      <div class="grid grid-cols-2 gap-1 text-xs">
                        <span>• us-east-1 (美国东部)</span>
                        <span>• us-west-2 (美国西部)</span>
                        <span>• eu-west-1 (欧洲爱尔兰)</span>
                        <span>• ap-southeast-1 (新加坡)</span>
                        <span>• ap-northeast-1 (东京)</span>
                        <span>• eu-central-1 (法兰克福)</span>
                      </div>
                      <p class="mt-2 text-blue-600">💡 请输入完整的区域代码，如 us-east-1</p>
                    </div>
                  </div>
                </div>
              </div>

              <div>
                <label class="mb-3 block text-sm font-semibold text-gray-700"
                  >会话令牌 (可选)</label
                >
                <input
                  v-model="form.sessionToken"
                  class="form-input w-full"
                  placeholder="如果使用临时凭证，请输入会话令牌"
                  type="password"
                />
                <p class="mt-1 text-xs text-gray-500">仅在使用临时 AWS 凭证时需要填写</p>
              </div>

              <div>
                <label class="mb-3 block text-sm font-semibold text-gray-700"
                  >默认主模型 (可选)</label
                >
                <input
                  v-model="form.defaultModel"
                  class="form-input w-full"
                  placeholder="例如：us.anthropic.claude-sonnet-4-20250514-v1:0"
                  type="text"
                />
                <p class="mt-1 text-xs text-gray-500">
                  留空将使用系统默认模型。支持 inference profile ID 或 ARN
                </p>
                <div class="mt-2 rounded-lg border border-amber-200 bg-amber-50 p-3">
                  <div class="flex items-start gap-2">
                    <i class="fas fa-info-circle mt-0.5 text-amber-600" />
                    <div class="text-xs text-amber-700">
                      <p class="mb-1 font-medium">Bedrock 模型配置说明：</p>
                      <ul class="list-inside list-disc space-y-1 text-xs">
                        <li>支持 Inference Profile ID（推荐）</li>
                        <li>支持 Application Inference Profile ARN</li>
                        <li>常用模型：us.anthropic.claude-sonnet-4-20250514-v1:0</li>
                        <li>留空将使用系统配置的默认模型</li>
                      </ul>
                    </div>
                  </div>
                </div>
              </div>

              <div>
                <label class="mb-3 block text-sm font-semibold text-gray-700"
                  >小快速模型 (可选)</label
                >
                <input
                  v-model="form.smallFastModel"
                  class="form-input w-full"
                  placeholder="例如：us.anthropic.claude-3-5-haiku-20241022-v1:0"
                  type="text"
                />
                <p class="mt-1 text-xs text-gray-500">
                  用于快速响应的轻量级模型，留空将使用系统默认
                </p>
              </div>

              <div>
                <label class="mb-3 block text-sm font-semibold text-gray-700"
                  >限流时间 (分钟)</label
                >
                <input
                  v-model.number="form.rateLimitDuration"
                  class="form-input w-full"
                  min="1"
                  placeholder="默认60分钟"
                  type="number"
                />
                <p class="mt-1 text-xs text-gray-500">
                  当账号返回429错误时，暂停调度的时间（分钟）
                </p>
              </div>
            </div>

            <!-- Claude Console 特定字段 -->
            <div v-if="form.platform === 'claude-console' && !isEdit" class="space-y-4">
              <div>
                <label class="mb-3 block text-sm font-semibold text-gray-700">API URL *</label>
                <input
                  v-model="form.apiUrl"
                  class="form-input w-full"
                  :class="{ 'border-red-500': errors.apiUrl }"
                  placeholder="例如：https://api.example.com"
                  required
                  type="text"
                />
                <p v-if="errors.apiUrl" class="mt-1 text-xs text-red-500">
                  {{ errors.apiUrl }}
                </p>
              </div>

              <div>
                <label class="mb-3 block text-sm font-semibold text-gray-700">API Key *</label>
                <input
                  v-model="form.apiKey"
                  class="form-input w-full"
                  :class="{ 'border-red-500': errors.apiKey }"
                  placeholder="请输入API Key"
                  required
                  type="password"
                />
                <p v-if="errors.apiKey" class="mt-1 text-xs text-red-500">
                  {{ errors.apiKey }}
                </p>
              </div>

              <div>
                <label class="mb-3 block text-sm font-semibold text-gray-700"
                  >支持的模型 (可选)--注意,ClaudeCode必须加上haiku模型！</label
                >
                <div class="mb-2 flex gap-2">
                  <button
                    class="rounded-lg bg-blue-100 px-3 py-1 text-xs text-blue-700 transition-colors hover:bg-blue-200"
                    type="button"
                    @click="addPresetModel('claude-sonnet-4-20250514')"
                  >
                    + claude-sonnet-4-20250514
                  </button>
                  <button
                    class="rounded-lg bg-purple-100 px-3 py-1 text-xs text-purple-700 transition-colors hover:bg-purple-200"
                    type="button"
                    @click="addPresetModel('claude-opus-4-20250514')"
                  >
                    + claude-opus-4-20250514
                  </button>
                  <button
                    class="rounded-lg bg-green-100 px-3 py-1 text-xs text-green-700 transition-colors hover:bg-purple-200"
                    type="button"
                    @click="addPresetModel('claude-3-5-haiku-20241022')"
                  >
                    + claude-3-5-haiku-20241022
                  </button>
                </div>
                <textarea
                  v-model="form.supportedModels"
                  class="form-input w-full resize-none"
                  placeholder="每行一个模型，留空表示支持所有模型。特别注意,ClaudeCode必须加上haiku模型！"
                  rows="3"
                />
                <p class="mt-1 text-xs text-gray-500">
                  留空表示支持所有模型。如果指定模型，请求中的模型不在列表内将不会调度到此账号
                </p>
              </div>

              <div>
                <label class="mb-3 block text-sm font-semibold text-gray-700"
                  >自定义 User-Agent (可选)</label
                >
                <input
                  v-model="form.userAgent"
                  class="form-input w-full"
                  placeholder="留空则透传客户端 User-Agent"
                  type="text"
                />
                <p class="mt-1 text-xs text-gray-500">
                  留空时将自动使用客户端的 User-Agent，仅在需要固定特定 UA 时填写
                </p>
              </div>

              <div>
                <label class="mb-3 block text-sm font-semibold text-gray-700"
                  >限流时间 (分钟)</label
                >
                <input
                  v-model.number="form.rateLimitDuration"
                  class="form-input w-full"
                  min="1"
                  placeholder="默认60分钟"
                  type="number"
                />
                <p class="mt-1 text-xs text-gray-500">
                  当账号返回429错误时，暂停调度的时间（分钟）
                </p>
              </div>
            </div>

            <!-- Claude、Claude Console和Bedrock的优先级设置 -->
            <div
              v-if="
                form.platform === 'claude' ||
                form.platform === 'claude-console' ||
                form.platform === 'bedrock'
              "
            >
              <label class="mb-3 block text-sm font-semibold text-gray-700"
                >调度优先级 (1-100)</label
              >
              <input
                v-model.number="form.priority"
                class="form-input w-full"
                max="100"
                min="1"
                placeholder="数字越小优先级越高，默认50"
                type="number"
              />
              <p class="mt-1 text-xs text-gray-500">数字越小优先级越高，建议范围：1-100</p>
            </div>

            <!-- 手动输入 Token 字段 -->
            <div
              v-if="
                form.addType === 'manual' &&
                form.platform !== 'claude-console' &&
                form.platform !== 'bedrock'
              "
              class="space-y-4 rounded-lg border border-blue-200 bg-blue-50 p-4"
            >
              <div class="mb-4 flex items-start gap-3">
                <div
                  class="mt-1 flex h-8 w-8 flex-shrink-0 items-center justify-center rounded-lg bg-blue-500"
                >
                  <i class="fas fa-info text-sm text-white" />
                </div>
                <div>
                  <h5 class="mb-2 font-semibold text-blue-900">手动输入 Token</h5>
                  <p v-if="form.platform === 'claude'" class="mb-2 text-sm text-blue-800">
                    请输入有效的 Claude Access Token。如果您有 Refresh
                    Token，建议也一并填写以支持自动刷新。
                  </p>
                  <p v-else-if="form.platform === 'gemini'" class="mb-2 text-sm text-blue-800">
                    请输入有效的 Gemini Access Token。如果您有 Refresh
                    Token，建议也一并填写以支持自动刷新。
                  </p>
                  <div class="mb-2 mt-2 rounded-lg border border-blue-300 bg-white/80 p-3">
                    <p class="mb-1 text-sm font-medium text-blue-900">
                      <i class="fas fa-folder-open mr-1" />
                      获取 Access Token 的方法：
                    </p>
                    <p v-if="form.platform === 'claude'" class="text-xs text-blue-800">
                      请从已登录 Claude Code 的机器上获取
                      <code class="rounded bg-blue-100 px-1 py-0.5 font-mono"
                        >~/.claude/.credentials.json</code
                      >
                      文件中的凭证， 请勿使用 Claude 官网 API Keys 页面的密钥。
                    </p>
                    <p v-else-if="form.platform === 'gemini'" class="text-xs text-blue-800">
                      请从已登录 Gemini CLI 的机器上获取
                      <code class="rounded bg-blue-100 px-1 py-0.5 font-mono"
                        >~/.config/gemini/credentials.json</code
                      >
                      文件中的凭证。
                    </p>
                  </div>
                  <p class="text-xs text-blue-600">
                    💡 如果未填写 Refresh Token，Token 过期后需要手动更新。
                  </p>
                </div>
              </div>

              <div>
                <label class="mb-3 block text-sm font-semibold text-gray-700">Access Token *</label>
                <textarea
                  v-model="form.accessToken"
                  class="form-input w-full resize-none font-mono text-xs"
                  :class="{ 'border-red-500': errors.accessToken }"
                  placeholder="请输入 Access Token..."
                  required
                  rows="4"
                />
                <p v-if="errors.accessToken" class="mt-1 text-xs text-red-500">
                  {{ errors.accessToken }}
                </p>
              </div>

              <div>
                <label class="mb-3 block text-sm font-semibold text-gray-700"
                  >Refresh Token (可选)</label
                >
                <textarea
                  v-model="form.refreshToken"
                  class="form-input w-full resize-none font-mono text-xs"
                  placeholder="请输入 Refresh Token..."
                  rows="4"
                />
              </div>
            </div>
<<<<<<< HEAD
            
            <!-- 第三方代理字段 -->
            <div
              v-if="form.addType === 'third-party' && form.platform === 'claude'"
              class="space-y-4 bg-purple-50 p-4 rounded-lg border border-purple-200"
            >
              <div class="flex items-start gap-3 mb-4">
                <div class="w-8 h-8 bg-purple-500 rounded-lg flex items-center justify-center flex-shrink-0 mt-1">
                  <i class="fas fa-globe text-white text-sm" />
                </div>
                <div>
                  <h5 class="font-semibold text-purple-900 mb-2">
                    第三方代理配置
                  </h5>
                  <p class="text-sm text-purple-800">
                    配置第三方 Claude API 代理服务的连接信息。
                  </p>
                </div>
              </div>
              
              <div>
                <label class="block text-sm font-semibold text-gray-700 mb-3">代理 URL *</label>
                <input 
                  v-model="form.baseUrl" 
                  type="text" 
                  required
                  class="form-input w-full"
                  :class="{ 'border-red-500': errors.baseUrl }"
                  placeholder="例如：https://api.example.com"
                >
                <p
                  v-if="errors.baseUrl"
                  class="text-red-500 text-xs mt-1"
                >
                  {{ errors.baseUrl }}
                </p>
                <p class="text-xs text-gray-500 mt-1">
                  第三方代理服务的基础 URL，不需要包含 /v1/messages 路径
                </p>
              </div>
              
              <div>
                <label class="block text-sm font-semibold text-gray-700 mb-3">API 密钥 *</label>
                <input 
                  v-model="form.apiKey" 
                  type="password" 
                  required
                  class="form-input w-full"
                  :class="{ 'border-red-500': errors.apiKey }"
                  placeholder="请输入第三方代理的 API 密钥"
                >
                <p
                  v-if="errors.apiKey"
                  class="text-red-500 text-xs mt-1"
                >
                  {{ errors.apiKey }}
                </p>
              </div>
            </div>
            
=======

>>>>>>> 5f01d876
            <!-- 代理设置 -->
            <ProxyConfig v-model="form.proxy" />

            <div class="flex gap-3 pt-4">
              <button
                class="flex-1 rounded-xl bg-gray-100 px-6 py-3 font-semibold text-gray-700 transition-colors hover:bg-gray-200"
                type="button"
                @click="$emit('close')"
              >
                取消
              </button>
              <button
                v-if="
                  form.addType === 'oauth' &&
                  form.platform !== 'claude-console' &&
                  form.platform !== 'bedrock'
                "
                class="btn btn-primary flex-1 px-6 py-3 font-semibold"
                :disabled="loading"
                type="button"
                @click="nextStep"
              >
                下一步
              </button>
              <button
                v-else
                class="btn btn-primary flex-1 px-6 py-3 font-semibold"
                :disabled="loading"
                type="button"
                @click="createAccount"
              >
                <div v-if="loading" class="loading-spinner mr-2" />
                {{ loading ? '创建中...' : '创建' }}
              </button>
            </div>
          </div>
        </div>

        <!-- 步骤2: OAuth授权 -->
        <OAuthFlow
          v-if="oauthStep === 2 && form.addType === 'oauth'"
          :platform="form.platform"
          :proxy="form.proxy"
          @back="oauthStep = 1"
          @success="handleOAuthSuccess"
        />

        <!-- 编辑模式 -->
        <div v-if="isEdit" class="space-y-6">
          <!-- 基本信息 -->
          <div>
            <label class="mb-3 block text-sm font-semibold text-gray-700">账户名称</label>
            <input
              v-model="form.name"
              class="form-input w-full"
              placeholder="为账户设置一个易识别的名称"
              required
              type="text"
            />
          </div>

          <div>
            <label class="mb-3 block text-sm font-semibold text-gray-700">描述 (可选)</label>
            <textarea
              v-model="form.description"
              class="form-input w-full resize-none"
              placeholder="账户用途说明..."
              rows="3"
            />
          </div>

          <div>
            <label class="mb-3 block text-sm font-semibold text-gray-700">账户类型</label>
            <div class="flex gap-4">
              <label class="flex cursor-pointer items-center">
                <input v-model="form.accountType" class="mr-2" type="radio" value="shared" />
                <span class="text-sm text-gray-700">共享账户</span>
              </label>
              <label class="flex cursor-pointer items-center">
                <input v-model="form.accountType" class="mr-2" type="radio" value="dedicated" />
                <span class="text-sm text-gray-700">专属账户</span>
              </label>
              <label class="flex cursor-pointer items-center">
                <input v-model="form.accountType" class="mr-2" type="radio" value="group" />
                <span class="text-sm text-gray-700">分组调度</span>
              </label>
            </div>
            <p class="mt-2 text-xs text-gray-500">
              共享账户：供所有API Key使用；专属账户：仅供特定API
              Key使用；分组调度：加入分组供分组内调度
            </p>
          </div>

          <!-- 分组选择器 -->
          <div v-if="form.accountType === 'group'">
            <label class="mb-3 block text-sm font-semibold text-gray-700">选择分组 *</label>
            <div class="flex gap-2">
              <select v-model="form.groupId" class="form-input flex-1" required>
                <option value="">请选择分组</option>
                <option v-for="group in filteredGroups" :key="group.id" :value="group.id">
                  {{ group.name }} ({{ group.memberCount || 0 }} 个成员)
                </option>
                <option value="__new__">+ 新建分组</option>
              </select>
              <button
                class="rounded-md border border-gray-300 bg-white px-3 py-2 text-sm font-medium text-gray-700 hover:bg-gray-50 focus:outline-none focus:ring-2 focus:ring-blue-500 focus:ring-offset-2"
                type="button"
                @click="refreshGroups"
              >
                <i class="fas fa-sync-alt" :class="{ 'animate-spin': loadingGroups }" />
              </button>
            </div>
          </div>

          <!-- Gemini 项目 ID 字段 -->
          <div v-if="form.platform === 'gemini'">
            <label class="mb-3 block text-sm font-semibold text-gray-700">项目 ID (可选)</label>
            <input
              v-model="form.projectId"
              class="form-input w-full"
              placeholder="例如：verdant-wares-464411-k9"
              type="text"
            />
            <p class="mt-2 text-xs text-gray-500">Google Cloud/Workspace 账号可能需要提供项目 ID</p>
          </div>

          <!-- Claude、Claude Console和Bedrock的优先级设置（编辑模式） -->
          <div
            v-if="
              form.platform === 'claude' ||
              form.platform === 'claude-console' ||
              form.platform === 'bedrock'
            "
          >
            <label class="mb-3 block text-sm font-semibold text-gray-700">调度优先级 (1-100)</label>
            <input
              v-model.number="form.priority"
              class="form-input w-full"
              max="100"
              min="1"
              placeholder="数字越小优先级越高"
              type="number"
            />
            <p class="mt-1 text-xs text-gray-500">数字越小优先级越高，建议范围：1-100</p>
          </div>

          <!-- Claude Console 特定字段（编辑模式）-->
          <div v-if="form.platform === 'claude-console'" class="space-y-4">
            <div>
              <label class="mb-3 block text-sm font-semibold text-gray-700">API URL</label>
              <input
                v-model="form.apiUrl"
                class="form-input w-full"
                placeholder="例如：https://api.example.com"
                required
                type="text"
              />
            </div>

            <div>
              <label class="mb-3 block text-sm font-semibold text-gray-700">API Key</label>
              <input
                v-model="form.apiKey"
                class="form-input w-full"
                placeholder="留空表示不更新"
                type="password"
              />
              <p class="mt-1 text-xs text-gray-500">留空表示不更新 API Key</p>
            </div>

            <div>
              <label class="mb-3 block text-sm font-semibold text-gray-700"
                >支持的模型 (可选)</label
              >
              <div class="mb-2 flex gap-2">
                <button
                  class="rounded-lg bg-blue-100 px-3 py-1 text-xs text-blue-700 transition-colors hover:bg-blue-200"
                  type="button"
                  @click="addPresetModel('claude-sonnet-4-20250514')"
                >
                  + claude-sonnet-4-20250514
                </button>
                <button
                  class="rounded-lg bg-purple-100 px-3 py-1 text-xs text-purple-700 transition-colors hover:bg-purple-200"
                  type="button"
                  @click="addPresetModel('claude-opus-4-20250514')"
                >
                  + claude-opus-4-20250514
                </button>
                <button
                  class="rounded-lg bg-green-100 px-3 py-1 text-xs text-green-700 transition-colors hover:bg-purple-200"
                  type="button"
                  @click="addPresetModel('claude-3-5-haiku-20241022')"
                >
                  + claude-3-5-haiku-20241022
                </button>
              </div>
              <textarea
                v-model="form.supportedModels"
                class="form-input w-full resize-none"
                placeholder="每行一个模型，留空表示支持所有模型。特别注意,ClaudeCode必须加上haiku模型！"
                rows="3"
              />
            </div>

            <div>
              <label class="mb-3 block text-sm font-semibold text-gray-700"
                >自定义 User-Agent (可选)</label
              >
              <input
                v-model="form.userAgent"
                class="form-input w-full"
                placeholder="留空则透传客户端 User-Agent"
                type="text"
              />
              <p class="mt-1 text-xs text-gray-500">
                留空时将自动使用客户端的 User-Agent，仅在需要固定特定 UA 时填写
              </p>
            </div>

            <div>
              <label class="mb-3 block text-sm font-semibold text-gray-700">限流时间 (分钟)</label>
              <input
                v-model.number="form.rateLimitDuration"
                class="form-input w-full"
                min="1"
                type="number"
              />
            </div>
          </div>

          <!-- Bedrock 特定字段（编辑模式）-->
          <div v-if="form.platform === 'bedrock'" class="space-y-4">
            <div>
              <label class="mb-3 block text-sm font-semibold text-gray-700">AWS 访问密钥 ID</label>
              <input
                v-model="form.accessKeyId"
                class="form-input w-full"
                placeholder="留空表示不更新"
                type="text"
              />
              <p class="mt-1 text-xs text-gray-500">留空表示不更新 AWS Access Key ID</p>
            </div>

            <div>
              <label class="mb-3 block text-sm font-semibold text-gray-700">AWS 秘密访问密钥</label>
              <input
                v-model="form.secretAccessKey"
                class="form-input w-full"
                placeholder="留空表示不更新"
                type="password"
              />
              <p class="mt-1 text-xs text-gray-500">留空表示不更新 AWS Secret Access Key</p>
            </div>

            <div>
              <label class="mb-3 block text-sm font-semibold text-gray-700">AWS 区域</label>
              <input
                v-model="form.region"
                class="form-input w-full"
                placeholder="例如：us-east-1"
                type="text"
              />
              <div class="mt-2 rounded-lg border border-blue-200 bg-blue-50 p-3">
                <div class="flex items-start gap-2">
                  <i class="fas fa-info-circle mt-0.5 text-blue-600" />
                  <div class="text-xs text-blue-700">
                    <p class="mb-1 font-medium">常用 AWS 区域参考：</p>
                    <div class="grid grid-cols-2 gap-1 text-xs">
                      <span>• us-east-1 (美国东部)</span>
                      <span>• us-west-2 (美国西部)</span>
                      <span>• eu-west-1 (欧洲爱尔兰)</span>
                      <span>• ap-southeast-1 (新加坡)</span>
                      <span>• ap-northeast-1 (东京)</span>
                      <span>• eu-central-1 (法兰克福)</span>
                    </div>
                  </div>
                </div>
              </div>
            </div>

            <div>
              <label class="mb-3 block text-sm font-semibold text-gray-700">会话令牌 (可选)</label>
              <input
                v-model="form.sessionToken"
                class="form-input w-full"
                placeholder="留空表示不更新"
                type="password"
              />
            </div>

            <div>
              <label class="mb-3 block text-sm font-semibold text-gray-700"
                >默认主模型 (可选)</label
              >
              <input
                v-model="form.defaultModel"
                class="form-input w-full"
                placeholder="例如：us.anthropic.claude-sonnet-4-20250514-v1:0"
                type="text"
              />
              <p class="mt-1 text-xs text-gray-500">
                留空将使用系统默认模型。支持 inference profile ID 或 ARN
              </p>
            </div>

            <div>
              <label class="mb-3 block text-sm font-semibold text-gray-700"
                >小快速模型 (可选)</label
              >
              <input
                v-model="form.smallFastModel"
                class="form-input w-full"
                placeholder="例如：us.anthropic.claude-3-5-haiku-20241022-v1:0"
                type="text"
              />
              <p class="mt-1 text-xs text-gray-500">用于快速响应的轻量级模型，留空将使用系统默认</p>
            </div>

            <div>
              <label class="mb-3 block text-sm font-semibold text-gray-700">限流时间 (分钟)</label>
              <input
                v-model.number="form.rateLimitDuration"
                class="form-input w-full"
                min="1"
                type="number"
              />
            </div>
          </div>

          <!-- Token 更新 -->
          <div
            v-if="form.platform !== 'claude-console' && form.platform !== 'bedrock'"
            class="rounded-lg border border-amber-200 bg-amber-50 p-4"
          >
            <div class="mb-4 flex items-start gap-3">
              <div
                class="mt-1 flex h-8 w-8 flex-shrink-0 items-center justify-center rounded-lg bg-amber-500"
              >
                <i class="fas fa-key text-sm text-white" />
              </div>
              <div>
                <h5 class="mb-2 font-semibold text-amber-900">更新 Token</h5>
                <p class="mb-2 text-sm text-amber-800">
                  可以更新 Access Token 和 Refresh Token。为了安全起见，不会显示当前的 Token 值。
                </p>
                <p class="text-xs text-amber-600">💡 留空表示不更新该字段。</p>
              </div>
            </div>

            <div class="space-y-4">
              <div>
                <label class="mb-3 block text-sm font-semibold text-gray-700"
                  >新的 Access Token</label
                >
                <textarea
                  v-model="form.accessToken"
                  class="form-input w-full resize-none font-mono text-xs"
                  placeholder="留空表示不更新..."
                  rows="4"
                />
              </div>

              <div>
                <label class="mb-3 block text-sm font-semibold text-gray-700"
                  >新的 Refresh Token</label
                >
                <textarea
                  v-model="form.refreshToken"
                  class="form-input w-full resize-none font-mono text-xs"
                  placeholder="留空表示不更新..."
                  rows="4"
                />
              </div>
            </div>
          </div>

          <!-- 代理设置 -->
          <ProxyConfig v-model="form.proxy" />

          <div class="flex gap-3 pt-4">
            <button
              class="flex-1 rounded-xl bg-gray-100 px-6 py-3 font-semibold text-gray-700 transition-colors hover:bg-gray-200"
              type="button"
              @click="$emit('close')"
            >
              取消
            </button>
            <button
              class="btn btn-primary flex-1 px-6 py-3 font-semibold"
              :disabled="loading"
              type="button"
              @click="updateAccount"
            >
              <div v-if="loading" class="loading-spinner mr-2" />
              {{ loading ? '更新中...' : '更新' }}
            </button>
          </div>
        </div>
      </div>
    </div>

    <!-- 确认弹窗 -->
    <ConfirmModal
      :cancel-text="confirmOptions.cancelText"
      :confirm-text="confirmOptions.confirmText"
      :message="confirmOptions.message"
      :show="showConfirmModal"
      :title="confirmOptions.title"
      @cancel="handleCancel"
      @confirm="handleConfirm"
    />

    <!-- 分组管理模态框 -->
    <GroupManagementModal
      v-if="showGroupManagement"
      @close="showGroupManagement = false"
      @refresh="handleGroupRefresh"
    />
  </Teleport>
</template>

<script setup>
import { ref, computed, watch } from 'vue'
import { showToast } from '@/utils/toast'
import { apiClient } from '@/config/api'
import { useAccountsStore } from '@/stores/accounts'
import { useConfirm } from '@/composables/useConfirm'
import ProxyConfig from './ProxyConfig.vue'
import OAuthFlow from './OAuthFlow.vue'
import ConfirmModal from '@/components/common/ConfirmModal.vue'
import GroupManagementModal from './GroupManagementModal.vue'

const props = defineProps({
  account: {
    type: Object,
    default: null
  }
})

const emit = defineEmits(['close', 'success'])

const accountsStore = useAccountsStore()
const { showConfirmModal, confirmOptions, showConfirm, handleConfirm, handleCancel } = useConfirm()

// 是否为编辑模式
const isEdit = computed(() => !!props.account)
const show = ref(true)

// OAuth步骤
const oauthStep = ref(1)
const loading = ref(false)

// 初始化代理配置
const initProxyConfig = () => {
  if (props.account?.proxy && props.account.proxy.host && props.account.proxy.port) {
    return {
      enabled: true,
      type: props.account.proxy.type || 'socks5',
      host: props.account.proxy.host,
      port: props.account.proxy.port,
      username: props.account.proxy.username || '',
      password: props.account.proxy.password || ''
    }
  }
  return {
    enabled: false,
    type: 'socks5',
    host: '',
    port: '',
    username: '',
    password: ''
  }
}

// 表单数据
const form = ref({
  platform: props.account?.platform || 'claude',
  addType: props.account?.addType || 'oauth',
  name: props.account?.name || '',
  description: props.account?.description || '',
  accountType: props.account?.accountType || 'shared',
  groupId: '',
  projectId: props.account?.projectId || '',
  accessToken: '',
  refreshToken: '',
  proxy: initProxyConfig(),
  // Claude Console 特定字段
  apiUrl: props.account?.apiUrl || '',
  apiKey: props.account?.apiKey || '',
  priority: props.account?.priority || 50,
  // 第三方代理字段
  baseUrl: props.account?.baseUrl || '',
  supportedModels: (() => {
    const models = props.account?.supportedModels
    if (!models) return ''
    // 处理对象格式（Claude Console 的新格式）
    if (typeof models === 'object' && !Array.isArray(models)) {
      return Object.keys(models).join('\n')
    }
    // 处理数组格式（向后兼容）
    if (Array.isArray(models)) {
      return models.join('\n')
    }
    return ''
  })(),
  userAgent: props.account?.userAgent || '',
  rateLimitDuration: props.account?.rateLimitDuration || 60,
  // Bedrock 特定字段
  accessKeyId: props.account?.accessKeyId || '',
  secretAccessKey: props.account?.secretAccessKey || '',
  region: props.account?.region || '',
  sessionToken: props.account?.sessionToken || '',
  defaultModel: props.account?.defaultModel || '',
  smallFastModel: props.account?.smallFastModel || ''
})

// 表单验证错误
const errors = ref({
  name: '',
  accessToken: '',
  apiUrl: '',
  apiKey: '',
  baseUrl: '',
  accessKeyId: '',
  secretAccessKey: '',
  region: ''
})

// 计算是否可以进入下一步
const canProceed = computed(() => {
  return form.value.name?.trim() && form.value.platform
})

// // 计算是否可以创建
// const canCreate = computed(() => {
//   if (form.value.addType === 'manual') {
//     return form.value.name?.trim() && form.value.accessToken?.trim()
//   }
//   return form.value.name?.trim()
// })

// 下一步
const nextStep = async () => {
  // 清除之前的错误
  errors.value.name = ''

  if (!canProceed.value) {
    if (!form.value.name || form.value.name.trim() === '') {
      errors.value.name = '请填写账户名称'
    }
    return
  }

  // 分组类型验证
  if (
    form.value.accountType === 'group' &&
    (!form.value.groupId || form.value.groupId.trim() === '')
  ) {
    showToast('请选择一个分组', 'error')
    return
  }

  // 对于Gemini账户，检查项目 ID
  if (form.value.platform === 'gemini' && oauthStep.value === 1 && form.value.addType === 'oauth') {
    if (!form.value.projectId || form.value.projectId.trim() === '') {
      // 使用自定义确认弹窗
      const confirmed = await showConfirm(
        '项目 ID 未填写',
        '您尚未填写项目 ID。\n\n如果您的Google账号绑定了Google Cloud或被识别为Workspace账号，需要提供项目 ID。\n如果您使用的是普通个人账号，可以继续不填写。',
        '继续',
        '返回填写'
      )
      if (!confirmed) {
        return
      }
    }
  }

  oauthStep.value = 2
}

// 处理OAuth成功
const handleOAuthSuccess = async (tokenInfo) => {
  loading.value = true
  try {
    const data = {
      name: form.value.name,
      description: form.value.description,
      accountType: form.value.accountType,
      groupId: form.value.accountType === 'group' ? form.value.groupId : undefined,
      proxy: form.value.proxy.enabled
        ? {
            type: form.value.proxy.type,
            host: form.value.proxy.host,
            port: parseInt(form.value.proxy.port),
            username: form.value.proxy.username || null,
            password: form.value.proxy.password || null
          }
        : null
    }

    if (form.value.platform === 'claude') {
      // Claude使用claudeAiOauth字段
      data.claudeAiOauth = tokenInfo.claudeAiOauth || tokenInfo
      data.priority = form.value.priority || 50
    } else if (form.value.platform === 'gemini') {
      // Gemini使用geminiOauth字段
      data.geminiOauth = tokenInfo.tokens || tokenInfo
      if (form.value.projectId) {
        data.projectId = form.value.projectId
      }
    }

    let result
    if (form.value.platform === 'claude') {
      result = await accountsStore.createClaudeAccount(data)
    } else {
      result = await accountsStore.createGeminiAccount(data)
    }

    emit('success', result)
  } catch (error) {
    showToast(error.message || '账户创建失败', 'error')
  } finally {
    loading.value = false
  }
}

// 创建账户（手动模式）
const createAccount = async () => {
  // 清除之前的错误
  errors.value.name = ''
  errors.value.accessToken = ''
  errors.value.apiUrl = ''
  errors.value.apiKey = ''
<<<<<<< HEAD
  errors.value.baseUrl = ''
  
=======

>>>>>>> 5f01d876
  let hasError = false

  if (!form.value.name || form.value.name.trim() === '') {
    errors.value.name = '请填写账户名称'
    hasError = true
  }

  // Claude Console 验证
  if (form.value.platform === 'claude-console') {
    if (!form.value.apiUrl || form.value.apiUrl.trim() === '') {
      errors.value.apiUrl = '请填写 API URL'
      hasError = true
    }
    if (!form.value.apiKey || form.value.apiKey.trim() === '') {
      errors.value.apiKey = '请填写 API Key'
      hasError = true
    }
  } else if (form.value.addType === 'third-party') {
    // 第三方代理验证
    if (!form.value.baseUrl || form.value.baseUrl.trim() === '') {
      errors.value.baseUrl = '请填写代理 URL'
      hasError = true
    }
    if (!form.value.apiKey || form.value.apiKey.trim() === '') {
      errors.value.apiKey = '请填写 API 密钥'
      hasError = true
    }
  } else if (form.value.platform === 'bedrock') {
    // Bedrock 验证
    if (!form.value.accessKeyId || form.value.accessKeyId.trim() === '') {
      errors.value.accessKeyId = '请填写 AWS 访问密钥 ID'
      hasError = true
    }
    if (!form.value.secretAccessKey || form.value.secretAccessKey.trim() === '') {
      errors.value.secretAccessKey = '请填写 AWS 秘密访问密钥'
      hasError = true
    }
    if (!form.value.region || form.value.region.trim() === '') {
      errors.value.region = '请选择 AWS 区域'
      hasError = true
    }
  } else if (
    form.value.addType === 'manual' &&
    (!form.value.accessToken || form.value.accessToken.trim() === '')
  ) {
    errors.value.accessToken = '请填写 Access Token'
    hasError = true
  }

  // 分组类型验证
  if (
    form.value.accountType === 'group' &&
    (!form.value.groupId || form.value.groupId.trim() === '')
  ) {
    showToast('请选择一个分组', 'error')
    hasError = true
  }

  if (hasError) {
    return
  }

  loading.value = true
  try {
    const data = {
      name: form.value.name,
      description: form.value.description,
      accountType: form.value.accountType,
      groupId: form.value.accountType === 'group' ? form.value.groupId : undefined,
      proxy: form.value.proxy.enabled
        ? {
            type: form.value.proxy.type,
            host: form.value.proxy.host,
            port: parseInt(form.value.proxy.port),
            username: form.value.proxy.username || null,
            password: form.value.proxy.password || null
          }
        : null
    }

    if (form.value.platform === 'claude') {
<<<<<<< HEAD
      if (form.value.addType === 'third-party') {
        // 第三方代理模式
        data.addType = 'third-party'
        data.baseUrl = form.value.baseUrl
        data.apiKey = form.value.apiKey
      } else {
        // Claude手动模式需要构建claudeAiOauth对象
        const expiresInMs = form.value.refreshToken 
          ? (10 * 60 * 1000) // 10分钟
          : (365 * 24 * 60 * 60 * 1000) // 1年
        
        data.claudeAiOauth = {
          accessToken: form.value.accessToken,
          refreshToken: form.value.refreshToken || '',
          expiresAt: Date.now() + expiresInMs,
          scopes: ['user:inference']
        }
=======
      // Claude手动模式需要构建claudeAiOauth对象
      const expiresInMs = form.value.refreshToken
        ? 10 * 60 * 1000 // 10分钟
        : 365 * 24 * 60 * 60 * 1000 // 1年

      data.claudeAiOauth = {
        accessToken: form.value.accessToken,
        refreshToken: form.value.refreshToken || '',
        expiresAt: Date.now() + expiresInMs,
        scopes: ['user:inference']
>>>>>>> 5f01d876
      }
      data.priority = form.value.priority || 50
    } else if (form.value.platform === 'gemini') {
      // Gemini手动模式需要构建geminiOauth对象
      const expiresInMs = form.value.refreshToken
        ? 10 * 60 * 1000 // 10分钟
        : 365 * 24 * 60 * 60 * 1000 // 1年

      data.geminiOauth = {
        access_token: form.value.accessToken,
        refresh_token: form.value.refreshToken || '',
        scope: 'https://www.googleapis.com/auth/cloud-platform',
        token_type: 'Bearer',
        expiry_date: Date.now() + expiresInMs
      }

      if (form.value.projectId) {
        data.projectId = form.value.projectId
      }
    } else if (form.value.platform === 'claude-console') {
      // Claude Console 账户特定数据
      data.apiUrl = form.value.apiUrl
      data.apiKey = form.value.apiKey
      data.priority = form.value.priority || 50
      data.supportedModels = form.value.supportedModels
        ? form.value.supportedModels.split('\n').filter((m) => m.trim())
        : []
      data.userAgent = form.value.userAgent || null
      data.rateLimitDuration = form.value.rateLimitDuration || 60
    } else if (form.value.platform === 'bedrock') {
      // Bedrock 账户特定数据 - 构造 awsCredentials 对象
      data.awsCredentials = {
        accessKeyId: form.value.accessKeyId,
        secretAccessKey: form.value.secretAccessKey,
        sessionToken: form.value.sessionToken || null
      }
      data.region = form.value.region
      data.defaultModel = form.value.defaultModel || null
      data.smallFastModel = form.value.smallFastModel || null
      data.priority = form.value.priority || 50
      data.rateLimitDuration = form.value.rateLimitDuration || 60
    }

    let result
    if (form.value.platform === 'claude') {
      result = await accountsStore.createClaudeAccount(data)
    } else if (form.value.platform === 'claude-console') {
      result = await accountsStore.createClaudeConsoleAccount(data)
    } else if (form.value.platform === 'bedrock') {
      result = await accountsStore.createBedrockAccount(data)
    } else {
      result = await accountsStore.createGeminiAccount(data)
    }

    emit('success', result)
  } catch (error) {
    showToast(error.message || '账户创建失败', 'error')
  } finally {
    loading.value = false
  }
}

// 更新账户
const updateAccount = async () => {
  // 清除之前的错误
  errors.value.name = ''

  // 验证账户名称
  if (!form.value.name || form.value.name.trim() === '') {
    errors.value.name = '请填写账户名称'
    return
  }

  // 分组类型验证
  if (
    form.value.accountType === 'group' &&
    (!form.value.groupId || form.value.groupId.trim() === '')
  ) {
    showToast('请选择一个分组', 'error')
    return
  }

  // 对于Gemini账户，检查项目 ID
  if (form.value.platform === 'gemini') {
    if (!form.value.projectId || form.value.projectId.trim() === '') {
      // 使用自定义确认弹窗
      const confirmed = await showConfirm(
        '项目 ID 未填写',
        '您尚未填写项目 ID。\n\n如果您的Google账号绑定了Google Cloud或被识别为Workspace账号，需要提供项目 ID。\n如果您使用的是普通个人账号，可以继续不填写。',
        '继续保存',
        '返回填写'
      )
      if (!confirmed) {
        return
      }
    }
  }

  loading.value = true
  try {
    const data = {
      name: form.value.name,
      description: form.value.description,
      accountType: form.value.accountType,
      groupId: form.value.accountType === 'group' ? form.value.groupId : undefined,
      proxy: form.value.proxy.enabled
        ? {
            type: form.value.proxy.type,
            host: form.value.proxy.host,
            port: parseInt(form.value.proxy.port),
            username: form.value.proxy.username || null,
            password: form.value.proxy.password || null
          }
        : null
    }

    // 只有非空时才更新token
    if (form.value.accessToken || form.value.refreshToken) {
      if (props.account.platform === 'claude') {
        // Claude需要构建claudeAiOauth对象
        const expiresInMs = form.value.refreshToken
          ? 10 * 60 * 1000 // 10分钟
          : 365 * 24 * 60 * 60 * 1000 // 1年

        data.claudeAiOauth = {
          accessToken: form.value.accessToken || '',
          refreshToken: form.value.refreshToken || '',
          expiresAt: Date.now() + expiresInMs,
          scopes: ['user:inference']
        }
      } else if (props.account.platform === 'gemini') {
        // Gemini需要构建geminiOauth对象
        const expiresInMs = form.value.refreshToken
          ? 10 * 60 * 1000 // 10分钟
          : 365 * 24 * 60 * 60 * 1000 // 1年

        data.geminiOauth = {
          access_token: form.value.accessToken || '',
          refresh_token: form.value.refreshToken || '',
          scope: 'https://www.googleapis.com/auth/cloud-platform',
          token_type: 'Bearer',
          expiry_date: Date.now() + expiresInMs
        }
      }
    }

    if (props.account.platform === 'gemini' && form.value.projectId) {
      data.projectId = form.value.projectId
    }

    // Claude 官方账号优先级更新
    if (props.account.platform === 'claude') {
      data.priority = form.value.priority || 50
    }

    // Claude Console 特定更新
    if (props.account.platform === 'claude-console') {
      data.apiUrl = form.value.apiUrl
      if (form.value.apiKey) {
        data.apiKey = form.value.apiKey
      }
      data.priority = form.value.priority || 50
      data.supportedModels = form.value.supportedModels
        ? form.value.supportedModels.split('\n').filter((m) => m.trim())
        : []
      data.userAgent = form.value.userAgent || null
      data.rateLimitDuration = form.value.rateLimitDuration || 60
    }

    // Bedrock 特定更新
    if (props.account.platform === 'bedrock') {
      // 只有当有凭证变更时才构造 awsCredentials 对象
      if (form.value.accessKeyId || form.value.secretAccessKey || form.value.sessionToken) {
        data.awsCredentials = {}
        if (form.value.accessKeyId) {
          data.awsCredentials.accessKeyId = form.value.accessKeyId
        }
        if (form.value.secretAccessKey) {
          data.awsCredentials.secretAccessKey = form.value.secretAccessKey
        }
        if (form.value.sessionToken !== undefined) {
          data.awsCredentials.sessionToken = form.value.sessionToken || null
        }
      }
      if (form.value.region) {
        data.region = form.value.region
      }
      // 模型配置（支持设置为空来使用系统默认）
      data.defaultModel = form.value.defaultModel || null
      data.smallFastModel = form.value.smallFastModel || null
      data.priority = form.value.priority || 50
      data.rateLimitDuration = form.value.rateLimitDuration || 60
    }

    if (props.account.platform === 'claude') {
      await accountsStore.updateClaudeAccount(props.account.id, data)
    } else if (props.account.platform === 'claude-console') {
      await accountsStore.updateClaudeConsoleAccount(props.account.id, data)
    } else if (props.account.platform === 'bedrock') {
      await accountsStore.updateBedrockAccount(props.account.id, data)
    } else {
      await accountsStore.updateGeminiAccount(props.account.id, data)
    }

    emit('success')
  } catch (error) {
    showToast(error.message || '账户更新失败', 'error')
  } finally {
    loading.value = false
  }
}

// 监听表单名称变化，清除错误
watch(
  () => form.value.name,
  () => {
    if (errors.value.name && form.value.name?.trim()) {
      errors.value.name = ''
    }
  }
)

// 监听Access Token变化，清除错误
watch(
  () => form.value.accessToken,
  () => {
    if (errors.value.accessToken && form.value.accessToken?.trim()) {
      errors.value.accessToken = ''
    }
  }
)

// 监听API URL变化，清除错误
watch(
  () => form.value.apiUrl,
  () => {
    if (errors.value.apiUrl && form.value.apiUrl?.trim()) {
      errors.value.apiUrl = ''
    }
  }
)

// 监听API Key变化，清除错误
watch(
  () => form.value.apiKey,
  () => {
    if (errors.value.apiKey && form.value.apiKey?.trim()) {
      errors.value.apiKey = ''
    }
  }
)

// 监听Base URL变化，清除错误
watch(() => form.value.baseUrl, () => {
  if (errors.value.baseUrl && form.value.baseUrl?.trim()) {
    errors.value.baseUrl = ''
  }
})

// 分组相关数据
const groups = ref([])
const loadingGroups = ref(false)
const showGroupManagement = ref(false)

// 根据平台筛选分组
const filteredGroups = computed(() => {
  const platformFilter = form.value.platform === 'claude-console' ? 'claude' : form.value.platform
  return groups.value.filter((g) => g.platform === platformFilter)
})

// 加载分组列表
const loadGroups = async () => {
  loadingGroups.value = true
  try {
    const response = await apiClient.get('/admin/account-groups')
    groups.value = response.data || []
  } catch (error) {
    showToast('加载分组列表失败', 'error')
    groups.value = []
  } finally {
    loadingGroups.value = false
  }
}

// 刷新分组列表
const refreshGroups = async () => {
  await loadGroups()
  showToast('分组列表已刷新', 'success')
}

// 处理分组管理模态框刷新
const handleGroupRefresh = async () => {
  await loadGroups()
}

// 监听平台变化，重置表单
watch(
  () => form.value.platform,
  (newPlatform, oldPlatform) => {
    // 处理添加方式的自动切换
    if (newPlatform === 'claude-console' || newPlatform === 'bedrock') {
      form.value.addType = 'manual' // Claude Console 和 Bedrock 只支持手动模式
    } else if (
      oldPlatform === 'claude-console' &&
      (newPlatform === 'claude' || newPlatform === 'gemini')
    ) {
      // 从 Claude Console 切换到其他平台时，恢复为 OAuth
      form.value.addType = 'oauth'
    }

    // 平台变化时，清空分组选择
    if (form.value.accountType === 'group') {
      form.value.groupId = ''
    }
  }
)

// 监听账户类型变化
watch(
  () => form.value.accountType,
  (newType) => {
    if (newType === 'group') {
      // 如果选择分组类型，加载分组列表
      if (groups.value.length === 0) {
        loadGroups()
      }
    }
  }
)

// 监听分组选择
watch(
  () => form.value.groupId,
  (newGroupId) => {
    if (newGroupId === '__new__') {
      // 触发创建新分组
      form.value.groupId = ''
      showGroupManagement.value = true
    }
  }
)

// 添加预设模型
const addPresetModel = (modelName) => {
  // 获取当前模型列表
  const currentModels = form.value.supportedModels
    ? form.value.supportedModels.split('\n').filter((m) => m.trim())
    : []

  // 检查是否已存在
  if (currentModels.includes(modelName)) {
    showToast(`模型 ${modelName} 已存在`, 'info')
    return
  }

  // 添加到列表
  currentModels.push(modelName)
  form.value.supportedModels = currentModels.join('\n')
  showToast(`已添加模型 ${modelName}`, 'success')
}

// 监听账户变化，更新表单
<<<<<<< HEAD
watch(() => props.account, (newAccount) => {
  if (newAccount) {
    // 重新初始化代理配置
    const proxyConfig = newAccount.proxy && newAccount.proxy.host && newAccount.proxy.port
      ? {
          enabled: true,
          type: newAccount.proxy.type || 'socks5',
          host: newAccount.proxy.host,
          port: newAccount.proxy.port,
          username: newAccount.proxy.username || '',
          password: newAccount.proxy.password || ''
        }
      : {
          enabled: false,
          type: 'socks5',
          host: '',
          port: '',
          username: '',
          password: ''
        }
    
    form.value = {
      platform: newAccount.platform,
      addType: newAccount.addType || 'oauth',
      name: newAccount.name,
      description: newAccount.description || '',
      accountType: newAccount.accountType || 'shared',
      groupId: '',
      projectId: newAccount.projectId || '',
      accessToken: '',
      refreshToken: '',
      proxy: proxyConfig,
      // Claude Console 特定字段
      apiUrl: newAccount.apiUrl || '',
      apiKey: '',  // 编辑模式不显示现有的 API Key
      priority: newAccount.priority || 50,
      // 第三方代理字段
      baseUrl: newAccount.baseUrl || '',
      supportedModels: (() => {
        const models = newAccount.supportedModels;
        if (!models) return '';
        // 处理对象格式（Claude Console 的新格式）
        if (typeof models === 'object' && !Array.isArray(models)) {
          return Object.keys(models).join('\n');
        }
        // 处理数组格式（向后兼容）
        if (Array.isArray(models)) {
          return models.join('\n');
        }
        return '';
      })(),
      userAgent: newAccount.userAgent || '',
      rateLimitDuration: newAccount.rateLimitDuration || 60,
      // Bedrock 特定字段
      accessKeyId: '',  // 编辑模式不显示现有的访问密钥
      secretAccessKey: '',  // 编辑模式不显示现有的秘密密钥
      region: newAccount.region || '',
      sessionToken: '',  // 编辑模式不显示现有的会话令牌
      defaultModel: newAccount.defaultModel || '',
      smallFastModel: newAccount.smallFastModel || ''
    }
    
    // 如果是分组类型，加载分组ID
    if (newAccount.accountType === 'group') {
      // 先加载分组列表
      loadGroups().then(() => {
        // 如果账户有 groupInfo，直接使用它的 groupId
        if (newAccount.groupInfo && newAccount.groupInfo.id) {
          form.value.groupId = newAccount.groupInfo.id
        } else {
          // 否则查找账户所属的分组
          groups.value.forEach(group => {
            apiClient.get(`/admin/account-groups/${group.id}/members`).then(response => {
              const members = response.data || []
              if (members.some(m => m.id === newAccount.id)) {
                form.value.groupId = group.id
              }
            }).catch(() => {})
          })
        }
      })
=======
watch(
  () => props.account,
  (newAccount) => {
    if (newAccount) {
      // 重新初始化代理配置
      const proxyConfig =
        newAccount.proxy && newAccount.proxy.host && newAccount.proxy.port
          ? {
              enabled: true,
              type: newAccount.proxy.type || 'socks5',
              host: newAccount.proxy.host,
              port: newAccount.proxy.port,
              username: newAccount.proxy.username || '',
              password: newAccount.proxy.password || ''
            }
          : {
              enabled: false,
              type: 'socks5',
              host: '',
              port: '',
              username: '',
              password: ''
            }

      form.value = {
        platform: newAccount.platform,
        addType: 'oauth',
        name: newAccount.name,
        description: newAccount.description || '',
        accountType: newAccount.accountType || 'shared',
        groupId: '',
        projectId: newAccount.projectId || '',
        accessToken: '',
        refreshToken: '',
        proxy: proxyConfig,
        // Claude Console 特定字段
        apiUrl: newAccount.apiUrl || '',
        apiKey: '', // 编辑模式不显示现有的 API Key
        priority: newAccount.priority || 50,
        supportedModels: (() => {
          const models = newAccount.supportedModels
          if (!models) return ''
          // 处理对象格式（Claude Console 的新格式）
          if (typeof models === 'object' && !Array.isArray(models)) {
            return Object.keys(models).join('\n')
          }
          // 处理数组格式（向后兼容）
          if (Array.isArray(models)) {
            return models.join('\n')
          }
          return ''
        })(),
        userAgent: newAccount.userAgent || '',
        rateLimitDuration: newAccount.rateLimitDuration || 60,
        // Bedrock 特定字段
        accessKeyId: '', // 编辑模式不显示现有的访问密钥
        secretAccessKey: '', // 编辑模式不显示现有的秘密密钥
        region: newAccount.region || '',
        sessionToken: '', // 编辑模式不显示现有的会话令牌
        defaultModel: newAccount.defaultModel || '',
        smallFastModel: newAccount.smallFastModel || ''
      }

      // 如果是分组类型，加载分组ID
      if (newAccount.accountType === 'group') {
        // 先加载分组列表
        loadGroups().then(() => {
          // 如果账户有 groupInfo，直接使用它的 groupId
          if (newAccount.groupInfo && newAccount.groupInfo.id) {
            form.value.groupId = newAccount.groupInfo.id
          } else {
            // 否则查找账户所属的分组
            groups.value.forEach((group) => {
              apiClient
                .get(`/admin/account-groups/${group.id}/members`)
                .then((response) => {
                  const members = response.data || []
                  if (members.some((m) => m.id === newAccount.id)) {
                    form.value.groupId = group.id
                  }
                })
                .catch(() => {})
            })
          }
        })
      }
>>>>>>> 5f01d876
    }
  },
  { immediate: true }
)
</script><|MERGE_RESOLUTION|>--- conflicted
+++ resolved
@@ -89,19 +89,8 @@
             >
               <label class="mb-3 block text-sm font-semibold text-gray-700">添加方式</label>
               <div class="flex gap-4">
-<<<<<<< HEAD
-                <label class="flex items-center cursor-pointer">
-                  <input 
-                    v-model="form.addType" 
-                    type="radio" 
-                    value="oauth" 
-                    class="mr-2"
-                    :disabled="form.platform !== 'claude'"
-                  >
-=======
                 <label class="flex cursor-pointer items-center">
                   <input v-model="form.addType" class="mr-2" type="radio" value="oauth" />
->>>>>>> 5f01d876
                   <span class="text-sm text-gray-700">OAuth 授权 (推荐)</span>
                 </label>
                 <label class="flex cursor-pointer items-center">
@@ -580,70 +569,7 @@
                 />
               </div>
             </div>
-<<<<<<< HEAD
-            
-            <!-- 第三方代理字段 -->
-            <div
-              v-if="form.addType === 'third-party' && form.platform === 'claude'"
-              class="space-y-4 bg-purple-50 p-4 rounded-lg border border-purple-200"
-            >
-              <div class="flex items-start gap-3 mb-4">
-                <div class="w-8 h-8 bg-purple-500 rounded-lg flex items-center justify-center flex-shrink-0 mt-1">
-                  <i class="fas fa-globe text-white text-sm" />
-                </div>
-                <div>
-                  <h5 class="font-semibold text-purple-900 mb-2">
-                    第三方代理配置
-                  </h5>
-                  <p class="text-sm text-purple-800">
-                    配置第三方 Claude API 代理服务的连接信息。
-                  </p>
-                </div>
-              </div>
-              
-              <div>
-                <label class="block text-sm font-semibold text-gray-700 mb-3">代理 URL *</label>
-                <input 
-                  v-model="form.baseUrl" 
-                  type="text" 
-                  required
-                  class="form-input w-full"
-                  :class="{ 'border-red-500': errors.baseUrl }"
-                  placeholder="例如：https://api.example.com"
-                >
-                <p
-                  v-if="errors.baseUrl"
-                  class="text-red-500 text-xs mt-1"
-                >
-                  {{ errors.baseUrl }}
-                </p>
-                <p class="text-xs text-gray-500 mt-1">
-                  第三方代理服务的基础 URL，不需要包含 /v1/messages 路径
-                </p>
-              </div>
-              
-              <div>
-                <label class="block text-sm font-semibold text-gray-700 mb-3">API 密钥 *</label>
-                <input 
-                  v-model="form.apiKey" 
-                  type="password" 
-                  required
-                  class="form-input w-full"
-                  :class="{ 'border-red-500': errors.apiKey }"
-                  placeholder="请输入第三方代理的 API 密钥"
-                >
-                <p
-                  v-if="errors.apiKey"
-                  class="text-red-500 text-xs mt-1"
-                >
-                  {{ errors.apiKey }}
-                </p>
-              </div>
-            </div>
-            
-=======
-
->>>>>>> 5f01d876
+
             <!-- 代理设置 -->
             <ProxyConfig v-model="form.proxy" />
 
@@ -1280,12 +1206,7 @@
   errors.value.accessToken = ''
   errors.value.apiUrl = ''
   errors.value.apiKey = ''
-<<<<<<< HEAD
-  errors.value.baseUrl = ''
-  
-=======
-
->>>>>>> 5f01d876
+
   let hasError = false
 
   if (!form.value.name || form.value.name.trim() === '') {
@@ -1367,25 +1288,6 @@
     }
 
     if (form.value.platform === 'claude') {
-<<<<<<< HEAD
-      if (form.value.addType === 'third-party') {
-        // 第三方代理模式
-        data.addType = 'third-party'
-        data.baseUrl = form.value.baseUrl
-        data.apiKey = form.value.apiKey
-      } else {
-        // Claude手动模式需要构建claudeAiOauth对象
-        const expiresInMs = form.value.refreshToken 
-          ? (10 * 60 * 1000) // 10分钟
-          : (365 * 24 * 60 * 60 * 1000) // 1年
-        
-        data.claudeAiOauth = {
-          accessToken: form.value.accessToken,
-          refreshToken: form.value.refreshToken || '',
-          expiresAt: Date.now() + expiresInMs,
-          scopes: ['user:inference']
-        }
-=======
       // Claude手动模式需要构建claudeAiOauth对象
       const expiresInMs = form.value.refreshToken
         ? 10 * 60 * 1000 // 10分钟
@@ -1396,7 +1298,6 @@
         refreshToken: form.value.refreshToken || '',
         expiresAt: Date.now() + expiresInMs,
         scopes: ['user:inference']
->>>>>>> 5f01d876
       }
       data.priority = form.value.priority || 50
     } else if (form.value.platform === 'gemini') {
@@ -1759,89 +1660,6 @@
 }
 
 // 监听账户变化，更新表单
-<<<<<<< HEAD
-watch(() => props.account, (newAccount) => {
-  if (newAccount) {
-    // 重新初始化代理配置
-    const proxyConfig = newAccount.proxy && newAccount.proxy.host && newAccount.proxy.port
-      ? {
-          enabled: true,
-          type: newAccount.proxy.type || 'socks5',
-          host: newAccount.proxy.host,
-          port: newAccount.proxy.port,
-          username: newAccount.proxy.username || '',
-          password: newAccount.proxy.password || ''
-        }
-      : {
-          enabled: false,
-          type: 'socks5',
-          host: '',
-          port: '',
-          username: '',
-          password: ''
-        }
-    
-    form.value = {
-      platform: newAccount.platform,
-      addType: newAccount.addType || 'oauth',
-      name: newAccount.name,
-      description: newAccount.description || '',
-      accountType: newAccount.accountType || 'shared',
-      groupId: '',
-      projectId: newAccount.projectId || '',
-      accessToken: '',
-      refreshToken: '',
-      proxy: proxyConfig,
-      // Claude Console 特定字段
-      apiUrl: newAccount.apiUrl || '',
-      apiKey: '',  // 编辑模式不显示现有的 API Key
-      priority: newAccount.priority || 50,
-      // 第三方代理字段
-      baseUrl: newAccount.baseUrl || '',
-      supportedModels: (() => {
-        const models = newAccount.supportedModels;
-        if (!models) return '';
-        // 处理对象格式（Claude Console 的新格式）
-        if (typeof models === 'object' && !Array.isArray(models)) {
-          return Object.keys(models).join('\n');
-        }
-        // 处理数组格式（向后兼容）
-        if (Array.isArray(models)) {
-          return models.join('\n');
-        }
-        return '';
-      })(),
-      userAgent: newAccount.userAgent || '',
-      rateLimitDuration: newAccount.rateLimitDuration || 60,
-      // Bedrock 特定字段
-      accessKeyId: '',  // 编辑模式不显示现有的访问密钥
-      secretAccessKey: '',  // 编辑模式不显示现有的秘密密钥
-      region: newAccount.region || '',
-      sessionToken: '',  // 编辑模式不显示现有的会话令牌
-      defaultModel: newAccount.defaultModel || '',
-      smallFastModel: newAccount.smallFastModel || ''
-    }
-    
-    // 如果是分组类型，加载分组ID
-    if (newAccount.accountType === 'group') {
-      // 先加载分组列表
-      loadGroups().then(() => {
-        // 如果账户有 groupInfo，直接使用它的 groupId
-        if (newAccount.groupInfo && newAccount.groupInfo.id) {
-          form.value.groupId = newAccount.groupInfo.id
-        } else {
-          // 否则查找账户所属的分组
-          groups.value.forEach(group => {
-            apiClient.get(`/admin/account-groups/${group.id}/members`).then(response => {
-              const members = response.data || []
-              if (members.some(m => m.id === newAccount.id)) {
-                form.value.groupId = group.id
-              }
-            }).catch(() => {})
-          })
-        }
-      })
-=======
 watch(
   () => props.account,
   (newAccount) => {
@@ -1928,7 +1746,6 @@
           }
         })
       }
->>>>>>> 5f01d876
     }
   },
   { immediate: true }
