<template>
  <Teleport to="body">
    <div v-if="show" class="modal fixed inset-0 z-50 flex items-center justify-center p-3 sm:p-4">
      <div
        class="modal-content custom-scrollbar mx-auto max-h-[90vh] w-full max-w-2xl overflow-y-auto p-4 sm:p-6 md:p-8"
      >
        <div class="mb-4 flex items-center justify-between sm:mb-6">
          <div class="flex items-center gap-2 sm:gap-3">
            <div
              class="flex h-8 w-8 items-center justify-center rounded-lg bg-gradient-to-br from-green-500 to-green-600 sm:h-10 sm:w-10 sm:rounded-xl"
            >
              <i class="fas fa-user-circle text-sm text-white sm:text-base" />
            </div>
            <h3 class="text-lg font-bold text-gray-900 sm:text-xl">
              {{ isEdit ? '编辑账户' : '添加账户' }}
            </h3>
          </div>
          <button
            class="p-1 text-gray-400 transition-colors hover:text-gray-600"
            @click="$emit('close')"
          >
            <i class="fas fa-times text-lg sm:text-xl" />
          </button>
        </div>

        <!-- 步骤指示器 -->
        <div
          v-if="!isEdit && (form.addType === 'oauth' || form.addType === 'setup-token')"
          class="mb-4 flex items-center justify-center sm:mb-8"
        >
          <div class="flex items-center space-x-2 sm:space-x-4">
            <div class="flex items-center">
              <div
                :class="[
                  'flex h-6 w-6 items-center justify-center rounded-full text-xs font-semibold sm:h-8 sm:w-8 sm:text-sm',
                  oauthStep >= 1 ? 'bg-blue-500 text-white' : 'bg-gray-200 text-gray-500'
                ]"
              >
                1
              </div>
              <span class="ml-1.5 text-xs font-medium text-gray-700 sm:ml-2 sm:text-sm"
                >基本信息</span
              >
            </div>
            <div class="h-0.5 w-4 bg-gray-300 sm:w-8" />
            <div class="flex items-center">
              <div
                :class="[
                  'flex h-6 w-6 items-center justify-center rounded-full text-xs font-semibold sm:h-8 sm:w-8 sm:text-sm',
                  oauthStep >= 2 ? 'bg-blue-500 text-white' : 'bg-gray-200 text-gray-500'
                ]"
              >
                2
              </div>
              <span class="ml-1.5 text-xs font-medium text-gray-700 sm:ml-2 sm:text-sm"
                >授权认证</span
              >
            </div>
          </div>
        </div>

        <!-- 步骤1: 基本信息和代理设置 -->
        <div v-if="oauthStep === 1 && !isEdit">
          <div class="space-y-6">
            <div v-if="!isEdit">
              <label class="mb-3 block text-sm font-semibold text-gray-700">平台</label>
              <div class="flex gap-4">
                <label class="flex cursor-pointer items-center">
                  <input v-model="form.platform" class="mr-2" type="radio" value="claude" />
                  <span class="text-sm text-gray-700">Claude</span>
                </label>
                <label class="flex cursor-pointer items-center">
                  <input v-model="form.platform" class="mr-2" type="radio" value="claude-console" />
                  <span class="text-sm text-gray-700">Claude Console</span>
                </label>
                <label class="flex cursor-pointer items-center">
                  <input v-model="form.platform" class="mr-2" type="radio" value="gemini" />
                  <span class="text-sm text-gray-700">Gemini</span>
                </label>
                <label class="flex cursor-pointer items-center">
                  <input v-model="form.platform" class="mr-2" type="radio" value="bedrock" />
                  <span class="text-sm text-gray-700">Bedrock</span>
                </label>
              </div>
            </div>

            <div
              v-if="!isEdit && form.platform !== 'claude-console' && form.platform !== 'bedrock'"
            >
              <label class="mb-3 block text-sm font-semibold text-gray-700">添加方式</label>
              <div class="flex flex-wrap gap-4">
                <label v-if="form.platform === 'claude'" class="flex cursor-pointer items-center">
                  <input v-model="form.addType" class="mr-2" type="radio" value="setup-token" />
                  <span class="text-sm text-gray-700">Setup Token (推荐)</span>
                </label>
                <label class="flex cursor-pointer items-center">
                  <input v-model="form.addType" class="mr-2" type="radio" value="oauth" />
                  <span class="text-sm text-gray-700">OAuth 授权</span>
                </label>
                <label class="flex cursor-pointer items-center">
                  <input v-model="form.addType" class="mr-2" type="radio" value="manual" />
                  <span class="text-sm text-gray-700">手动输入 Access Token</span>
                </label>
                <label v-if="form.platform === 'claude'" class="flex cursor-pointer items-center">
                  <input v-model="form.addType" class="mr-2" type="radio" value="third-party" />
                  <span class="text-sm text-gray-700">第三方代理</span>
                </label>
              </div>
            </div>

            <div>
              <label class="mb-3 block text-sm font-semibold text-gray-700">账户名称</label>
              <input
                v-model="form.name"
                class="form-input w-full"
                :class="{ 'border-red-500': errors.name }"
                placeholder="为账户设置一个易识别的名称"
                required
                type="text"
              />
              <p v-if="errors.name" class="mt-1 text-xs text-red-500">
                {{ errors.name }}
              </p>
            </div>

            <div>
              <label class="mb-3 block text-sm font-semibold text-gray-700">描述 (可选)</label>
              <textarea
                v-model="form.description"
                class="form-input w-full resize-none"
                placeholder="账户用途说明..."
                rows="3"
              />
            </div>

            <div>
              <label class="mb-3 block text-sm font-semibold text-gray-700">账户类型</label>
              <div class="flex gap-4">
                <label class="flex cursor-pointer items-center">
                  <input v-model="form.accountType" class="mr-2" type="radio" value="shared" />
                  <span class="text-sm text-gray-700">共享账户</span>
                </label>
                <label class="flex cursor-pointer items-center">
                  <input v-model="form.accountType" class="mr-2" type="radio" value="dedicated" />
                  <span class="text-sm text-gray-700">专属账户</span>
                </label>
                <label class="flex cursor-pointer items-center">
                  <input v-model="form.accountType" class="mr-2" type="radio" value="group" />
                  <span class="text-sm text-gray-700">分组调度</span>
                </label>
              </div>
              <p class="mt-2 text-xs text-gray-500">
                共享账户：供所有API Key使用；专属账户：仅供特定API
                Key使用；分组调度：加入分组供分组内调度
              </p>
            </div>

            <!-- 分组选择器 -->
            <div v-if="form.accountType === 'group'">
              <label class="mb-3 block text-sm font-semibold text-gray-700">选择分组 *</label>
              <div class="flex gap-2">
                <select v-model="form.groupId" class="form-input flex-1" required>
                  <option value="">请选择分组</option>
                  <option v-for="group in filteredGroups" :key="group.id" :value="group.id">
                    {{ group.name }} ({{ group.memberCount || 0 }} 个成员)
                  </option>
                  <option value="__new__">+ 新建分组</option>
                </select>
                <button
                  class="rounded-md border border-gray-300 bg-white px-3 py-2 text-sm font-medium text-gray-700 hover:bg-gray-50 focus:outline-none focus:ring-2 focus:ring-blue-500 focus:ring-offset-2"
                  type="button"
                  @click="refreshGroups"
                >
                  <i class="fas fa-sync-alt" :class="{ 'animate-spin': loadingGroups }" />
                </button>
              </div>
            </div>

            <!-- Gemini 项目 ID 字段 -->
            <div v-if="form.platform === 'gemini'">
              <label class="mb-3 block text-sm font-semibold text-gray-700">项目 ID (可选)</label>
              <input
                v-model="form.projectId"
                class="form-input w-full"
                placeholder="例如：verdant-wares-464411-k9"
                type="text"
              />
              <div class="mt-2 rounded-lg border border-yellow-200 bg-yellow-50 p-3">
                <div class="flex items-start gap-2">
                  <i class="fas fa-info-circle mt-0.5 text-yellow-600" />
                  <div class="text-xs text-yellow-700">
                    <p class="mb-1 font-medium">Google Cloud/Workspace 账号需要提供项目 ID</p>
                    <p>
                      某些 Google 账号（特别是绑定了 Google Cloud 的账号）会被识别为 Workspace
                      账号，需要提供额外的项目 ID。
                    </p>
                    <div class="mt-2 rounded border border-yellow-300 bg-white p-2">
                      <p class="mb-1 font-medium">如何获取项目 ID：</p>
                      <ol class="ml-2 list-inside list-decimal space-y-1">
                        <li>
                          访问
                          <a
                            class="font-medium text-blue-600 hover:underline"
                            href="https://console.cloud.google.com/welcome"
                            target="_blank"
                            >Google Cloud Console</a
                          >
                        </li>
                        <li>
                          复制<span class="font-semibold text-red-600">项目 ID（Project ID）</span
                          >，通常是字符串格式
                        </li>
                        <li class="text-red-600">
                          ⚠️ 注意：要复制项目 ID（Project ID），不要复制项目编号（Project Number）！
                        </li>
                      </ol>
                    </div>
                    <p class="mt-2">
                      <strong>提示：</strong>如果您的账号是普通个人账号（未绑定 Google
                      Cloud），请留空此字段。
                    </p>
                  </div>
                </div>
              </div>
            </div>

            <!-- Bedrock 特定字段 -->
            <div v-if="form.platform === 'bedrock' && !isEdit" class="space-y-4">
              <div>
                <label class="mb-3 block text-sm font-semibold text-gray-700"
                  >AWS 访问密钥 ID *</label
                >
                <input
                  v-model="form.accessKeyId"
                  class="form-input w-full"
                  :class="{ 'border-red-500': errors.accessKeyId }"
                  placeholder="请输入 AWS Access Key ID"
                  required
                  type="text"
                />
                <p v-if="errors.accessKeyId" class="mt-1 text-xs text-red-500">
                  {{ errors.accessKeyId }}
                </p>
              </div>

              <div>
                <label class="mb-3 block text-sm font-semibold text-gray-700"
                  >AWS 秘密访问密钥 *</label
                >
                <input
                  v-model="form.secretAccessKey"
                  class="form-input w-full"
                  :class="{ 'border-red-500': errors.secretAccessKey }"
                  placeholder="请输入 AWS Secret Access Key"
                  required
                  type="password"
                />
                <p v-if="errors.secretAccessKey" class="mt-1 text-xs text-red-500">
                  {{ errors.secretAccessKey }}
                </p>
              </div>

              <div>
                <label class="mb-3 block text-sm font-semibold text-gray-700">AWS 区域 *</label>
                <input
                  v-model="form.region"
                  class="form-input w-full"
                  :class="{ 'border-red-500': errors.region }"
                  placeholder="例如：us-east-1"
                  required
                  type="text"
                />
                <p v-if="errors.region" class="mt-1 text-xs text-red-500">
                  {{ errors.region }}
                </p>
                <div class="mt-2 rounded-lg border border-blue-200 bg-blue-50 p-3">
                  <div class="flex items-start gap-2">
                    <i class="fas fa-info-circle mt-0.5 text-blue-600" />
                    <div class="text-xs text-blue-700">
                      <p class="mb-1 font-medium">常用 AWS 区域参考：</p>
                      <div class="grid grid-cols-2 gap-1 text-xs">
                        <span>• us-east-1 (美国东部)</span>
                        <span>• us-west-2 (美国西部)</span>
                        <span>• eu-west-1 (欧洲爱尔兰)</span>
                        <span>• ap-southeast-1 (新加坡)</span>
                        <span>• ap-northeast-1 (东京)</span>
                        <span>• eu-central-1 (法兰克福)</span>
                      </div>
                      <p class="mt-2 text-blue-600">💡 请输入完整的区域代码，如 us-east-1</p>
                    </div>
                  </div>
                </div>
              </div>

              <div>
                <label class="mb-3 block text-sm font-semibold text-gray-700"
                  >会话令牌 (可选)</label
                >
                <input
                  v-model="form.sessionToken"
                  class="form-input w-full"
                  placeholder="如果使用临时凭证，请输入会话令牌"
                  type="password"
                />
                <p class="mt-1 text-xs text-gray-500">仅在使用临时 AWS 凭证时需要填写</p>
              </div>

              <div>
                <label class="mb-3 block text-sm font-semibold text-gray-700"
                  >默认主模型 (可选)</label
                >
                <input
                  v-model="form.defaultModel"
                  class="form-input w-full"
                  placeholder="例如：us.anthropic.claude-sonnet-4-20250514-v1:0"
                  type="text"
                />
                <p class="mt-1 text-xs text-gray-500">
                  留空将使用系统默认模型。支持 inference profile ID 或 ARN
                </p>
                <div class="mt-2 rounded-lg border border-amber-200 bg-amber-50 p-3">
                  <div class="flex items-start gap-2">
                    <i class="fas fa-info-circle mt-0.5 text-amber-600" />
                    <div class="text-xs text-amber-700">
                      <p class="mb-1 font-medium">Bedrock 模型配置说明：</p>
                      <ul class="list-inside list-disc space-y-1 text-xs">
                        <li>支持 Inference Profile ID（推荐）</li>
                        <li>支持 Application Inference Profile ARN</li>
                        <li>常用模型：us.anthropic.claude-sonnet-4-20250514-v1:0</li>
                        <li>留空将使用系统配置的默认模型</li>
                      </ul>
                    </div>
                  </div>
                </div>
              </div>

              <div>
                <label class="mb-3 block text-sm font-semibold text-gray-700"
                  >小快速模型 (可选)</label
                >
                <input
                  v-model="form.smallFastModel"
                  class="form-input w-full"
                  placeholder="例如：us.anthropic.claude-3-5-haiku-20241022-v1:0"
                  type="text"
                />
                <p class="mt-1 text-xs text-gray-500">
                  用于快速响应的轻量级模型，留空将使用系统默认
                </p>
              </div>

              <div>
                <label class="mb-3 block text-sm font-semibold text-gray-700"
                  >限流时间 (分钟)</label
                >
                <input
                  v-model.number="form.rateLimitDuration"
                  class="form-input w-full"
                  min="1"
                  placeholder="默认60分钟"
                  type="number"
                />
                <p class="mt-1 text-xs text-gray-500">
                  当账号返回429错误时，暂停调度的时间（分钟）
                </p>
              </div>
            </div>

            <!-- Claude Console 特定字段 -->
            <div v-if="form.platform === 'claude-console' && !isEdit" class="space-y-4">
              <div>
                <label class="mb-3 block text-sm font-semibold text-gray-700">API URL *</label>
                <input
                  v-model="form.apiUrl"
                  class="form-input w-full"
                  :class="{ 'border-red-500': errors.apiUrl }"
                  placeholder="例如：https://api.example.com"
                  required
                  type="text"
                />
                <p v-if="errors.apiUrl" class="mt-1 text-xs text-red-500">
                  {{ errors.apiUrl }}
                </p>
              </div>

              <div>
                <label class="mb-3 block text-sm font-semibold text-gray-700">API Key *</label>
                <input
                  v-model="form.apiKey"
                  class="form-input w-full"
                  :class="{ 'border-red-500': errors.apiKey }"
                  placeholder="请输入API Key"
                  required
                  type="password"
                />
                <p v-if="errors.apiKey" class="mt-1 text-xs text-red-500">
                  {{ errors.apiKey }}
                </p>
              </div>

              <div>
                <label class="mb-3 block text-sm font-semibold text-gray-700"
                  >模型映射表 (可选)</label
                >
                <div class="mb-3 rounded-lg bg-blue-50 p-3">
                  <p class="text-xs text-blue-700">
                    <i class="fas fa-info-circle mr-1" />
                    留空表示支持所有模型且不修改请求。配置映射后，左侧模型会被识别为支持的模型，右侧是实际发送的模型。
                  </p>
                </div>

                <!-- 模型映射表 -->
                <div class="mb-3 space-y-2">
                  <div
                    v-for="(mapping, index) in modelMappings"
                    :key="index"
                    class="flex items-center gap-2"
                  >
                    <input
                      v-model="mapping.from"
                      class="form-input flex-1"
                      placeholder="原始模型名称"
                      type="text"
                    />
                    <i class="fas fa-arrow-right text-gray-400" />
                    <input
                      v-model="mapping.to"
                      class="form-input flex-1"
                      placeholder="映射后的模型名称"
                      type="text"
                    />
                    <button
                      class="rounded-lg p-2 text-red-500 transition-colors hover:bg-red-50"
                      type="button"
                      @click="removeModelMapping(index)"
                    >
                      <i class="fas fa-trash" />
                    </button>
                  </div>
                </div>

                <!-- 添加映射按钮 -->
                <button
                  class="w-full rounded-lg border-2 border-dashed border-gray-300 px-4 py-2 text-gray-600 transition-colors hover:border-gray-400 hover:text-gray-700"
                  type="button"
                  @click="addModelMapping"
                >
                  <i class="fas fa-plus mr-2" />
                  添加模型映射
                </button>

                <!-- 快捷添加按钮 -->
                <div class="mt-3 flex flex-wrap gap-2">
                  <button
                    class="rounded-lg bg-blue-100 px-3 py-1 text-xs text-blue-700 transition-colors hover:bg-blue-200"
                    type="button"
                    @click="
                      addPresetMapping('claude-sonnet-4-20250514', 'claude-sonnet-4-20250514')
                    "
                  >
                    + Sonnet 4
                  </button>
                  <button
                    class="rounded-lg bg-purple-100 px-3 py-1 text-xs text-purple-700 transition-colors hover:bg-purple-200"
                    type="button"
                    @click="
                      addPresetMapping('claude-opus-4-1-20250805', 'claude-opus-4-1-20250805')
                    "
                  >
                    + Opus 4.1
                  </button>
                  <button
                    class="rounded-lg bg-green-100 px-3 py-1 text-xs text-green-700 transition-colors hover:bg-green-200"
                    type="button"
                    @click="
                      addPresetMapping('claude-3-5-haiku-20241022', 'claude-3-5-haiku-20241022')
                    "
                  >
                    + Haiku 3.5
                  </button>
                  <button
                    class="rounded-lg bg-orange-100 px-3 py-1 text-xs text-orange-700 transition-colors hover:bg-orange-200"
                    type="button"
                    @click="
                      addPresetMapping('claude-opus-4-1-20250805', 'claude-sonnet-4-20250514')
                    "
                  >
                    + Opus 4.1 → Sonnet 4
                  </button>
                </div>
                <p class="mt-1 text-xs text-gray-500">
                  留空表示支持所有模型。如果指定模型，请求中的模型不在列表内将不会调度到此账号
                </p>
              </div>

              <div>
                <label class="mb-3 block text-sm font-semibold text-gray-700"
                  >自定义 User-Agent (可选)</label
                >
                <input
                  v-model="form.userAgent"
                  class="form-input w-full"
                  placeholder="留空则透传客户端 User-Agent"
                  type="text"
                />
                <p class="mt-1 text-xs text-gray-500">
                  留空时将自动使用客户端的 User-Agent，仅在需要固定特定 UA 时填写
                </p>
              </div>

              <div>
                <label class="mb-3 block text-sm font-semibold text-gray-700"
                  >限流时间 (分钟)</label
                >
                <input
                  v-model.number="form.rateLimitDuration"
                  class="form-input w-full"
                  min="1"
                  placeholder="默认60分钟"
                  type="number"
                />
                <p class="mt-1 text-xs text-gray-500">
                  当账号返回429错误时，暂停调度的时间（分钟）
                </p>
              </div>
            </div>

            <!-- 第三方代理字段 -->
            <div
              v-if="form.platform === 'claude' && form.addType === 'third-party' && !isEdit"
              class="space-y-4 rounded-lg border border-green-200 bg-green-50 p-4"
            >
              <div class="mb-4 flex items-start gap-3">
                <div
                  class="mt-1 flex h-8 w-8 flex-shrink-0 items-center justify-center rounded-lg bg-green-500"
                >
                  <i class="fas fa-globe text-sm text-white" />
                </div>
                <div>
                  <h5 class="mb-2 font-semibold text-green-900">第三方代理配置</h5>
                  <p class="text-sm text-green-800">
                    配置第三方 Claude API 代理服务，如智谱AI等兼容 Claude API 的服务
                  </p>
                </div>
              </div>

              <div>
                <label class="mb-3 block text-sm font-semibold text-gray-700">代理 URL *</label>
                <input
                  v-model="form.baseUrl"
                  class="form-input w-full"
                  :class="{ 'border-red-500': errors.baseUrl }"
                  placeholder="例如：https://open.bigmodel.cn/api/paas"
                  required
                  type="text"
                />
                <p v-if="errors.baseUrl" class="mt-1 text-xs text-red-500">
                  {{ errors.baseUrl }}
                </p>
                <p class="mt-1 text-xs text-gray-500">
                  第三方服务的 API 基础 URL，不需要包含 /v1/messages 路径
                </p>
              </div>

              <div>
                <label class="mb-3 block text-sm font-semibold text-gray-700">API 密钥 *</label>
                <input
                  v-model="form.apiKey"
                  class="form-input w-full"
                  :class="{ 'border-red-500': errors.apiKey }"
                  placeholder="请输入第三方服务的 API 密钥"
                  required
                  type="password"
                />
                <p v-if="errors.apiKey" class="mt-1 text-xs text-red-500">
                  {{ errors.apiKey }}
                </p>
              </div>
            </div>

            <!-- Claude、Claude Console和Bedrock的优先级设置 -->
            <div
              v-if="
                form.platform === 'claude' ||
                form.platform === 'claude-console' ||
                form.platform === 'bedrock'
              "
            >
              <label class="mb-3 block text-sm font-semibold text-gray-700"
                >调度优先级 (1-100)</label
              >
              <input
                v-model.number="form.priority"
                class="form-input w-full"
                max="100"
                min="1"
                placeholder="数字越小优先级越高，默认50"
                type="number"
              />
              <p class="mt-1 text-xs text-gray-500">数字越小优先级越高，建议范围：1-100</p>
            </div>

            <!-- 手动输入 Token 字段 -->
            <div
              v-if="
                form.addType === 'manual' &&
                form.platform !== 'claude-console' &&
                form.platform !== 'bedrock'
              "
              class="space-y-4 rounded-lg border border-blue-200 bg-blue-50 p-4"
            >
              <div class="mb-4 flex items-start gap-3">
                <div
                  class="mt-1 flex h-8 w-8 flex-shrink-0 items-center justify-center rounded-lg bg-blue-500"
                >
                  <i class="fas fa-info text-sm text-white" />
                </div>
                <div>
                  <h5 class="mb-2 font-semibold text-blue-900">手动输入 Token</h5>
                  <p v-if="form.platform === 'claude'" class="mb-2 text-sm text-blue-800">
                    请输入有效的 Claude Access Token。如果您有 Refresh
                    Token，建议也一并填写以支持自动刷新。
                  </p>
                  <p v-else-if="form.platform === 'gemini'" class="mb-2 text-sm text-blue-800">
                    请输入有效的 Gemini Access Token。如果您有 Refresh
                    Token，建议也一并填写以支持自动刷新。
                  </p>
                  <div class="mb-2 mt-2 rounded-lg border border-blue-300 bg-white/80 p-3">
                    <p class="mb-1 text-sm font-medium text-blue-900">
                      <i class="fas fa-folder-open mr-1" />
                      获取 Access Token 的方法：
                    </p>
                    <p v-if="form.platform === 'claude'" class="text-xs text-blue-800">
                      请从已登录 Claude Code 的机器上获取
                      <code class="rounded bg-blue-100 px-1 py-0.5 font-mono"
                        >~/.claude/.credentials.json</code
                      >
                      文件中的凭证， 请勿使用 Claude 官网 API Keys 页面的密钥。
                    </p>
                    <p v-else-if="form.platform === 'gemini'" class="text-xs text-blue-800">
                      请从已登录 Gemini CLI 的机器上获取
                      <code class="rounded bg-blue-100 px-1 py-0.5 font-mono"
                        >~/.config/gemini/credentials.json</code
                      >
                      文件中的凭证。
                    </p>
                  </div>
                  <p class="text-xs text-blue-600">
                    💡 如果未填写 Refresh Token，Token 过期后需要手动更新。
                  </p>
                </div>
              </div>

              <div>
                <label class="mb-3 block text-sm font-semibold text-gray-700">Access Token *</label>
                <textarea
                  v-model="form.accessToken"
                  class="form-input w-full resize-none font-mono text-xs"
                  :class="{ 'border-red-500': errors.accessToken }"
                  placeholder="请输入 Access Token..."
                  required
                  rows="4"
                />
                <p v-if="errors.accessToken" class="mt-1 text-xs text-red-500">
                  {{ errors.accessToken }}
                </p>
              </div>

              <div>
                <label class="mb-3 block text-sm font-semibold text-gray-700"
                  >Refresh Token (可选)</label
                >
                <textarea
                  v-model="form.refreshToken"
                  class="form-input w-full resize-none font-mono text-xs"
                  placeholder="请输入 Refresh Token..."
                  rows="4"
                />
              </div>
            </div>

            <!-- 代理设置 -->
            <ProxyConfig v-model="form.proxy" />

            <div class="flex gap-3 pt-4">
              <button
                class="flex-1 rounded-xl bg-gray-100 px-6 py-3 font-semibold text-gray-700 transition-colors hover:bg-gray-200"
                type="button"
                @click="$emit('close')"
              >
                取消
              </button>
              <button
                v-if="
                  (form.addType === 'oauth' || form.addType === 'setup-token') &&
                  form.platform !== 'claude-console' &&
                  form.platform !== 'bedrock'
                "
                class="btn btn-primary flex-1 px-6 py-3 font-semibold"
                :disabled="loading"
                type="button"
                @click="nextStep"
              >
                下一步
              </button>
              <button
                v-else
                class="btn btn-primary flex-1 px-6 py-3 font-semibold"
                :disabled="loading"
                type="button"
                @click="createAccount"
              >
                <div v-if="loading" class="loading-spinner mr-2" />
                {{ loading ? '创建中...' : '创建' }}
              </button>
            </div>
          </div>
        </div>

        <!-- 步骤2: OAuth授权 -->
        <OAuthFlow
          v-if="oauthStep === 2 && form.addType === 'oauth'"
          :platform="form.platform"
          :proxy="form.proxy"
          @back="oauthStep = 1"
          @success="handleOAuthSuccess"
        />

        <!-- 步骤2: Setup Token授权 -->
        <div v-if="oauthStep === 2 && form.addType === 'setup-token'" class="space-y-6">
          <!-- Claude Setup Token流程 -->
          <div v-if="form.platform === 'claude'">
            <div class="rounded-lg border border-blue-200 bg-blue-50 p-6">
              <div class="flex items-start gap-4">
                <div
                  class="flex h-10 w-10 flex-shrink-0 items-center justify-center rounded-lg bg-blue-500"
                >
                  <i class="fas fa-key text-white" />
                </div>
                <div class="flex-1">
                  <h4 class="mb-3 font-semibold text-blue-900">Claude Setup Token 授权</h4>
                  <p class="mb-4 text-sm text-blue-800">
                    请按照以下步骤通过 Setup Token 完成 Claude 账户的授权：
                  </p>

                  <div class="space-y-4">
                    <!-- 步骤1: 生成授权链接 -->
                    <div class="rounded-lg border border-blue-300 bg-white/80 p-4">
                      <div class="flex items-start gap-3">
                        <div
                          class="flex h-6 w-6 flex-shrink-0 items-center justify-center rounded-full bg-blue-600 text-xs font-bold text-white"
                        >
                          1
                        </div>
                        <div class="flex-1">
                          <p class="mb-2 font-medium text-blue-900">点击下方按钮生成授权链接</p>
                          <button
                            v-if="!setupTokenAuthUrl"
                            class="btn btn-primary px-4 py-2 text-sm"
                            :disabled="setupTokenLoading"
                            @click="generateSetupTokenAuthUrl"
                          >
                            <i v-if="!setupTokenLoading" class="fas fa-link mr-2" />
                            <div v-else class="loading-spinner mr-2" />
                            {{ setupTokenLoading ? '生成中...' : '生成 Setup Token 授权链接' }}
                          </button>
                          <div v-else class="space-y-3">
                            <div class="flex items-center gap-2">
                              <input
                                class="form-input flex-1 bg-gray-50 font-mono text-xs"
                                readonly
                                type="text"
                                :value="setupTokenAuthUrl"
                              />
                              <button
                                class="rounded-lg bg-gray-100 px-3 py-2 transition-colors hover:bg-gray-200"
                                title="复制链接"
                                @click="copySetupTokenAuthUrl"
                              >
                                <i
                                  :class="
                                    setupTokenCopied ? 'fas fa-check text-green-500' : 'fas fa-copy'
                                  "
                                />
                              </button>
                            </div>
                            <button
                              class="text-xs text-blue-600 hover:text-blue-700"
                              @click="regenerateSetupTokenAuthUrl"
                            >
                              <i class="fas fa-sync-alt mr-1" />重新生成
                            </button>
                          </div>
                        </div>
                      </div>
                    </div>

                    <!-- 步骤2: 访问链接并授权 -->
                    <div class="rounded-lg border border-blue-300 bg-white/80 p-4">
                      <div class="flex items-start gap-3">
                        <div
                          class="flex h-6 w-6 flex-shrink-0 items-center justify-center rounded-full bg-blue-600 text-xs font-bold text-white"
                        >
                          2
                        </div>
                        <div class="flex-1">
                          <p class="mb-2 font-medium text-blue-900">在浏览器中打开链接并完成授权</p>
                          <p class="mb-2 text-sm text-blue-700">
                            请在新标签页中打开授权链接，登录您的 Claude 账户并授权 Claude Code。
                          </p>
                          <div class="rounded border border-yellow-300 bg-yellow-50 p-3">
                            <p class="text-xs text-yellow-800">
                              <i class="fas fa-exclamation-triangle mr-1" />
                              <strong>注意：</strong
                              >如果您设置了代理，请确保浏览器也使用相同的代理访问授权页面。
                            </p>
                          </div>
                        </div>
                      </div>
                    </div>

                    <!-- 步骤3: 输入授权码 -->
                    <div class="rounded-lg border border-blue-300 bg-white/80 p-4">
                      <div class="flex items-start gap-3">
                        <div
                          class="flex h-6 w-6 flex-shrink-0 items-center justify-center rounded-full bg-blue-600 text-xs font-bold text-white"
                        >
                          3
                        </div>
                        <div class="flex-1">
                          <p class="mb-2 font-medium text-blue-900">输入 Authorization Code</p>
                          <p class="mb-3 text-sm text-blue-700">
                            授权完成后，从返回页面复制 Authorization Code，并粘贴到下方输入框：
                          </p>
                          <div class="space-y-3">
                            <div>
                              <label class="mb-2 block text-sm font-semibold text-gray-700">
                                <i class="fas fa-key mr-2 text-blue-500" />Authorization Code
                              </label>
                              <textarea
                                v-model="setupTokenAuthCode"
                                class="form-input w-full resize-none font-mono text-sm"
                                placeholder="粘贴从Claude Code授权页面获取的Authorization Code..."
                                rows="3"
                              />
                            </div>
                            <p class="mt-2 text-xs text-gray-500">
                              <i class="fas fa-info-circle mr-1" />
                              请粘贴从Claude Code授权页面复制的Authorization Code
                            </p>
                          </div>
                        </div>
                      </div>
                    </div>
                  </div>
                </div>
              </div>
            </div>
          </div>

          <div class="flex gap-3 pt-4">
            <button
              class="flex-1 rounded-xl bg-gray-100 px-6 py-3 font-semibold text-gray-700 transition-colors hover:bg-gray-200"
              type="button"
              @click="oauthStep = 1"
            >
              上一步
            </button>
            <button
              class="btn btn-primary flex-1 px-6 py-3 font-semibold"
              :disabled="!canExchangeSetupToken || setupTokenExchanging"
              type="button"
              @click="exchangeSetupTokenCode"
            >
              <div v-if="setupTokenExchanging" class="loading-spinner mr-2" />
              {{ setupTokenExchanging ? '验证中...' : '完成授权' }}
            </button>
          </div>
        </div>

        <!-- 编辑模式 -->
        <div v-if="isEdit" class="space-y-6">
          <!-- 基本信息 -->
          <div>
            <label class="mb-3 block text-sm font-semibold text-gray-700">账户名称</label>
            <input
              v-model="form.name"
              class="form-input w-full"
              placeholder="为账户设置一个易识别的名称"
              required
              type="text"
            />
          </div>

          <div>
            <label class="mb-3 block text-sm font-semibold text-gray-700">描述 (可选)</label>
            <textarea
              v-model="form.description"
              class="form-input w-full resize-none"
              placeholder="账户用途说明..."
              rows="3"
            />
          </div>

          <div>
            <label class="mb-3 block text-sm font-semibold text-gray-700">账户类型</label>
            <div class="flex gap-4">
              <label class="flex cursor-pointer items-center">
                <input v-model="form.accountType" class="mr-2" type="radio" value="shared" />
                <span class="text-sm text-gray-700">共享账户</span>
              </label>
              <label class="flex cursor-pointer items-center">
                <input v-model="form.accountType" class="mr-2" type="radio" value="dedicated" />
                <span class="text-sm text-gray-700">专属账户</span>
              </label>
              <label class="flex cursor-pointer items-center">
                <input v-model="form.accountType" class="mr-2" type="radio" value="group" />
                <span class="text-sm text-gray-700">分组调度</span>
              </label>
            </div>
            <p class="mt-2 text-xs text-gray-500">
              共享账户：供所有API Key使用；专属账户：仅供特定API
              Key使用；分组调度：加入分组供分组内调度
            </p>
          </div>

          <!-- 分组选择器 -->
          <div v-if="form.accountType === 'group'">
            <label class="mb-3 block text-sm font-semibold text-gray-700">选择分组 *</label>
            <div class="flex gap-2">
              <select v-model="form.groupId" class="form-input flex-1" required>
                <option value="">请选择分组</option>
                <option v-for="group in filteredGroups" :key="group.id" :value="group.id">
                  {{ group.name }} ({{ group.memberCount || 0 }} 个成员)
                </option>
                <option value="__new__">+ 新建分组</option>
              </select>
              <button
                class="rounded-md border border-gray-300 bg-white px-3 py-2 text-sm font-medium text-gray-700 hover:bg-gray-50 focus:outline-none focus:ring-2 focus:ring-blue-500 focus:ring-offset-2"
                type="button"
                @click="refreshGroups"
              >
                <i class="fas fa-sync-alt" :class="{ 'animate-spin': loadingGroups }" />
              </button>
            </div>
          </div>

          <!-- Gemini 项目 ID 字段 -->
          <div v-if="form.platform === 'gemini'">
            <label class="mb-3 block text-sm font-semibold text-gray-700">项目 ID (可选)</label>
            <input
              v-model="form.projectId"
              class="form-input w-full"
              placeholder="例如：verdant-wares-464411-k9"
              type="text"
            />
            <p class="mt-2 text-xs text-gray-500">Google Cloud/Workspace 账号可能需要提供项目 ID</p>
          </div>

          <!-- Claude、Claude Console和Bedrock的优先级设置（编辑模式） -->
          <div
            v-if="
              form.platform === 'claude' ||
              form.platform === 'claude-console' ||
              form.platform === 'bedrock'
            "
          >
            <label class="mb-3 block text-sm font-semibold text-gray-700">调度优先级 (1-100)</label>
            <input
              v-model.number="form.priority"
              class="form-input w-full"
              max="100"
              min="1"
              placeholder="数字越小优先级越高"
              type="number"
            />
            <p class="mt-1 text-xs text-gray-500">数字越小优先级越高，建议范围：1-100</p>
          </div>

          <!-- Claude Console 特定字段（编辑模式）-->
          <div v-if="form.platform === 'claude-console'" class="space-y-4">
            <div>
              <label class="mb-3 block text-sm font-semibold text-gray-700">API URL</label>
              <input
                v-model="form.apiUrl"
                class="form-input w-full"
                placeholder="例如：https://api.example.com"
                required
                type="text"
              />
            </div>

            <div>
              <label class="mb-3 block text-sm font-semibold text-gray-700">API Key</label>
              <input
                v-model="form.apiKey"
                class="form-input w-full"
                placeholder="留空表示不更新"
                type="password"
              />
              <p class="mt-1 text-xs text-gray-500">留空表示不更新 API Key</p>
            </div>

            <div>
              <label class="mb-3 block text-sm font-semibold text-gray-700"
                >模型映射表 (可选)</label
              >
              <div class="mb-3 rounded-lg bg-blue-50 p-3">
                <p class="text-xs text-blue-700">
                  <i class="fas fa-info-circle mr-1" />
                  留空表示支持所有模型且不修改请求。配置映射后，左侧模型会被识别为支持的模型，右侧是实际发送的模型。
                </p>
              </div>

              <!-- 模型映射表 -->
              <div class="mb-3 space-y-2">
                <div
                  v-for="(mapping, index) in modelMappings"
                  :key="index"
                  class="flex items-center gap-2"
                >
                  <input
                    v-model="mapping.from"
                    class="form-input flex-1"
                    placeholder="原始模型名称"
                    type="text"
                  />
                  <i class="fas fa-arrow-right text-gray-400" />
                  <input
                    v-model="mapping.to"
                    class="form-input flex-1"
                    placeholder="映射后的模型名称"
                    type="text"
                  />
                  <button
                    class="rounded-lg p-2 text-red-500 transition-colors hover:bg-red-50"
                    type="button"
                    @click="removeModelMapping(index)"
                  >
                    <i class="fas fa-trash" />
                  </button>
                </div>
              </div>

              <!-- 添加映射按钮 -->
              <button
                class="w-full rounded-lg border-2 border-dashed border-gray-300 px-4 py-2 text-gray-600 transition-colors hover:border-gray-400 hover:text-gray-700"
                type="button"
                @click="addModelMapping"
              >
                <i class="fas fa-plus mr-2" />
                添加模型映射
              </button>

              <!-- 快捷添加按钮 -->
              <div class="mt-3 flex flex-wrap gap-2">
                <button
                  class="rounded-lg bg-blue-100 px-3 py-1 text-xs text-blue-700 transition-colors hover:bg-blue-200"
                  type="button"
                  @click="addPresetMapping('claude-sonnet-4-20250514', 'claude-sonnet-4-20250514')"
                >
                  + Sonnet 4
                </button>
                <button
                  class="rounded-lg bg-purple-100 px-3 py-1 text-xs text-purple-700 transition-colors hover:bg-purple-200"
                  type="button"
                  @click="addPresetMapping('claude-opus-4-1-20250805', 'claude-opus-4-1-20250805')"
                >
                  + Opus 4.1
                </button>
                <button
                  class="rounded-lg bg-green-100 px-3 py-1 text-xs text-green-700 transition-colors hover:bg-green-200"
                  type="button"
                  @click="
                    addPresetMapping('claude-3-5-haiku-20241022', 'claude-3-5-haiku-20241022')
                  "
                >
                  + Haiku 3.5
                </button>
                <button
                  class="rounded-lg bg-orange-100 px-3 py-1 text-xs text-orange-700 transition-colors hover:bg-orange-200"
                  type="button"
                  @click="addPresetMapping('claude-opus-4-1-20250805', 'claude-sonnet-4-20250514')"
                >
                  + Opus 4.1 → Sonnet 4
                </button>
              </div>
              <p class="mt-1 text-xs text-gray-500">
                留空表示支持所有模型。如果指定模型，请求中的模型不在列表内将不会调度到此账号
              </p>
            </div>

            <div>
              <label class="mb-3 block text-sm font-semibold text-gray-700"
                >自定义 User-Agent (可选)</label
              >
              <input
                v-model="form.userAgent"
                class="form-input w-full"
                placeholder="留空则透传客户端 User-Agent"
                type="text"
              />
              <p class="mt-1 text-xs text-gray-500">
                留空时将自动使用客户端的 User-Agent，仅在需要固定特定 UA 时填写
              </p>
            </div>

            <div>
              <label class="mb-3 block text-sm font-semibold text-gray-700">限流时间 (分钟)</label>
              <input
                v-model.number="form.rateLimitDuration"
                class="form-input w-full"
                min="1"
                type="number"
              />
            </div>
          </div>

          <!-- Bedrock 特定字段（编辑模式）-->
          <div v-if="form.platform === 'bedrock'" class="space-y-4">
            <div>
              <label class="mb-3 block text-sm font-semibold text-gray-700">AWS 访问密钥 ID</label>
              <input
                v-model="form.accessKeyId"
                class="form-input w-full"
                placeholder="留空表示不更新"
                type="text"
              />
              <p class="mt-1 text-xs text-gray-500">留空表示不更新 AWS Access Key ID</p>
            </div>

            <div>
              <label class="mb-3 block text-sm font-semibold text-gray-700">AWS 秘密访问密钥</label>
              <input
                v-model="form.secretAccessKey"
                class="form-input w-full"
                placeholder="留空表示不更新"
                type="password"
              />
              <p class="mt-1 text-xs text-gray-500">留空表示不更新 AWS Secret Access Key</p>
            </div>

            <div>
              <label class="mb-3 block text-sm font-semibold text-gray-700">AWS 区域</label>
              <input
                v-model="form.region"
                class="form-input w-full"
                placeholder="例如：us-east-1"
                type="text"
              />
              <div class="mt-2 rounded-lg border border-blue-200 bg-blue-50 p-3">
                <div class="flex items-start gap-2">
                  <i class="fas fa-info-circle mt-0.5 text-blue-600" />
                  <div class="text-xs text-blue-700">
                    <p class="mb-1 font-medium">常用 AWS 区域参考：</p>
                    <div class="grid grid-cols-2 gap-1 text-xs">
                      <span>• us-east-1 (美国东部)</span>
                      <span>• us-west-2 (美国西部)</span>
                      <span>• eu-west-1 (欧洲爱尔兰)</span>
                      <span>• ap-southeast-1 (新加坡)</span>
                      <span>• ap-northeast-1 (东京)</span>
                      <span>• eu-central-1 (法兰克福)</span>
                    </div>
                  </div>
                </div>
              </div>
            </div>

            <div>
              <label class="mb-3 block text-sm font-semibold text-gray-700">会话令牌 (可选)</label>
              <input
                v-model="form.sessionToken"
                class="form-input w-full"
                placeholder="留空表示不更新"
                type="password"
              />
            </div>

            <div>
              <label class="mb-3 block text-sm font-semibold text-gray-700"
                >默认主模型 (可选)</label
              >
              <input
                v-model="form.defaultModel"
                class="form-input w-full"
                placeholder="例如：us.anthropic.claude-sonnet-4-20250514-v1:0"
                type="text"
              />
              <p class="mt-1 text-xs text-gray-500">
                留空将使用系统默认模型。支持 inference profile ID 或 ARN
              </p>
            </div>

            <div>
              <label class="mb-3 block text-sm font-semibold text-gray-700"
                >小快速模型 (可选)</label
              >
              <input
                v-model="form.smallFastModel"
                class="form-input w-full"
                placeholder="例如：us.anthropic.claude-3-5-haiku-20241022-v1:0"
                type="text"
              />
              <p class="mt-1 text-xs text-gray-500">用于快速响应的轻量级模型，留空将使用系统默认</p>
            </div>

            <div>
              <label class="mb-3 block text-sm font-semibold text-gray-700">限流时间 (分钟)</label>
              <input
                v-model.number="form.rateLimitDuration"
                class="form-input w-full"
                min="1"
                type="number"
              />
            </div>
          </div>

          <!-- 第三方代理编辑字段 -->
          <div
            v-if="isEdit && form.addType === 'third-party'"
            class="space-y-4 rounded-lg border border-purple-200 bg-purple-50 p-4"
          >
            <div class="mb-4 flex items-start gap-3">
              <div
                class="mt-1 flex h-8 w-8 flex-shrink-0 items-center justify-center rounded-lg bg-purple-500"
              >
                <i class="fas fa-globe text-sm text-white" />
              </div>
              <div>
                <h5 class="mb-2 font-semibold text-purple-900">第三方代理配置</h5>
                <p class="text-sm text-purple-800">配置第三方 Claude API 代理服务的连接信息。</p>
              </div>
            </div>

            <div>
              <label class="mb-3 block text-sm font-semibold text-gray-700">代理 URL</label>
              <input
                v-model="form.baseUrl"
                class="form-input w-full"
                placeholder="例如：https://api.example.com"
                type="text"
              />
              <p class="mt-1 text-xs text-gray-500">
                第三方代理服务的基础 URL，不需要包含 /v1/messages 路径
              </p>
            </div>

            <div>
              <label class="mb-3 block text-sm font-semibold text-gray-700">API 密钥</label>
              <input
                v-model="form.apiKey"
                class="form-input w-full"
                placeholder="请输入第三方代理的 API 密钥"
                type="password"
              />
            </div>
          </div>

          <!-- Token 更新 -->
          <div
            v-if="
              form.platform !== 'claude-console' &&
              form.platform !== 'bedrock' &&
              form.addType !== 'third-party'
            "
            class="rounded-lg border border-amber-200 bg-amber-50 p-4"
          >
            <div class="mb-4 flex items-start gap-3">
              <div
                class="mt-1 flex h-8 w-8 flex-shrink-0 items-center justify-center rounded-lg bg-amber-500"
              >
                <i class="fas fa-key text-sm text-white" />
              </div>
              <div>
                <h5 class="mb-2 font-semibold text-amber-900">更新 Token</h5>
                <p class="mb-2 text-sm text-amber-800">
                  可以更新 Access Token 和 Refresh Token。为了安全起见，不会显示当前的 Token 值。
                </p>
                <p class="text-xs text-amber-600">💡 留空表示不更新该字段。</p>
              </div>
            </div>

            <div class="space-y-4">
              <div>
                <label class="mb-3 block text-sm font-semibold text-gray-700"
                  >新的 Access Token</label
                >
                <textarea
                  v-model="form.accessToken"
                  class="form-input w-full resize-none font-mono text-xs"
                  placeholder="留空表示不更新..."
                  rows="4"
                />
              </div>

              <div>
                <label class="mb-3 block text-sm font-semibold text-gray-700"
                  >新的 Refresh Token</label
                >
                <textarea
                  v-model="form.refreshToken"
                  class="form-input w-full resize-none font-mono text-xs"
                  placeholder="留空表示不更新..."
                  rows="4"
                />
              </div>
            </div>
          </div>

          <!-- 代理设置 -->
          <ProxyConfig v-model="form.proxy" />

          <div class="flex gap-3 pt-4">
            <button
              class="flex-1 rounded-xl bg-gray-100 px-6 py-3 font-semibold text-gray-700 transition-colors hover:bg-gray-200"
              type="button"
              @click="$emit('close')"
            >
              取消
            </button>
            <button
              class="btn btn-primary flex-1 px-6 py-3 font-semibold"
              :disabled="loading"
              type="button"
              @click="updateAccount"
            >
              <div v-if="loading" class="loading-spinner mr-2" />
              {{ loading ? '更新中...' : '更新' }}
            </button>
          </div>
        </div>
      </div>
    </div>

    <!-- 确认弹窗 -->
    <ConfirmModal
      :cancel-text="confirmOptions.cancelText"
      :confirm-text="confirmOptions.confirmText"
      :message="confirmOptions.message"
      :show="showConfirmModal"
      :title="confirmOptions.title"
      @cancel="handleCancel"
      @confirm="handleConfirm"
    />

    <!-- 分组管理模态框 -->
    <GroupManagementModal
      v-if="showGroupManagement"
      @close="showGroupManagement = false"
      @refresh="handleGroupRefresh"
    />
  </Teleport>
</template>

<script setup>
import { ref, computed, watch } from 'vue'
import { showToast } from '@/utils/toast'
import { apiClient } from '@/config/api'
import { useAccountsStore } from '@/stores/accounts'
import { useConfirm } from '@/composables/useConfirm'
import ProxyConfig from './ProxyConfig.vue'
import OAuthFlow from './OAuthFlow.vue'
import ConfirmModal from '@/components/common/ConfirmModal.vue'
import GroupManagementModal from './GroupManagementModal.vue'

const props = defineProps({
  account: {
    type: Object,
    default: null
  }
})

const emit = defineEmits(['close', 'success'])

const accountsStore = useAccountsStore()
const { showConfirmModal, confirmOptions, showConfirm, handleConfirm, handleCancel } = useConfirm()

// 是否为编辑模式
const isEdit = computed(() => !!props.account)
const show = ref(true)

// OAuth步骤
const oauthStep = ref(1)
const loading = ref(false)

// Setup Token 相关状态
const setupTokenLoading = ref(false)
const setupTokenExchanging = ref(false)
const setupTokenAuthUrl = ref('')
const setupTokenAuthCode = ref('')
const setupTokenCopied = ref(false)
const setupTokenSessionId = ref('')

// 初始化代理配置
const initProxyConfig = () => {
  if (props.account?.proxy && props.account.proxy.host && props.account.proxy.port) {
    return {
      enabled: true,
      type: props.account.proxy.type || 'socks5',
      host: props.account.proxy.host,
      port: props.account.proxy.port,
      username: props.account.proxy.username || '',
      password: props.account.proxy.password || ''
    }
  }
  return {
    enabled: false,
    type: 'socks5',
    host: '',
    port: '',
    username: '',
    password: ''
  }
}

// 表单数据
const form = ref({
  platform: props.account?.platform || 'claude',
<<<<<<< HEAD
  addType: props.account?.addType || 'setup-token',
=======
  addType: props.account?.platform === 'gemini' ? 'oauth' : 'setup-token',
>>>>>>> f07efecb
  name: props.account?.name || '',
  description: props.account?.description || '',
  accountType: props.account?.accountType || 'shared',
  groupId: '',
  projectId: props.account?.projectId || '',
  accessToken: '',
  refreshToken: '',
  proxy: initProxyConfig(),
  // Claude Console 特定字段
  apiUrl: props.account?.apiUrl || '',
  apiKey: props.account?.apiKey || '',
  priority: props.account?.priority || 50,
  // 第三方代理字段
  baseUrl: props.account?.baseUrl || '',
  supportedModels: (() => {
    const models = props.account?.supportedModels
    if (!models) return ''
    // 处理对象格式（Claude Console 的新格式）
    if (typeof models === 'object' && !Array.isArray(models)) {
      return Object.keys(models).join('\n')
    }
    // 处理数组格式（向后兼容）
    if (Array.isArray(models)) {
      return models.join('\n')
    }
    return ''
  })(),
  userAgent: props.account?.userAgent || '',
  rateLimitDuration: props.account?.rateLimitDuration || 60,
  // Bedrock 特定字段
  accessKeyId: props.account?.accessKeyId || '',
  secretAccessKey: props.account?.secretAccessKey || '',
  region: props.account?.region || '',
  sessionToken: props.account?.sessionToken || '',
  defaultModel: props.account?.defaultModel || '',
  smallFastModel: props.account?.smallFastModel || ''
})

// 模型映射表数据
const modelMappings = ref([])

// 初始化模型映射表
const initModelMappings = () => {
  if (props.account?.supportedModels) {
    // 如果是对象格式（新的映射表）
    if (
      typeof props.account.supportedModels === 'object' &&
      !Array.isArray(props.account.supportedModels)
    ) {
      modelMappings.value = Object.entries(props.account.supportedModels).map(([from, to]) => ({
        from,
        to
      }))
    } else if (Array.isArray(props.account.supportedModels)) {
      // 如果是数组格式（旧格式），转换为映射表
      modelMappings.value = props.account.supportedModels.map((model) => ({
        from: model,
        to: model
      }))
    }
  }
}

// 表单验证错误
const errors = ref({
  name: '',
  accessToken: '',
  apiUrl: '',
  apiKey: '',
  baseUrl: '',
  accessKeyId: '',
  secretAccessKey: '',
  region: ''
})

// 计算是否可以进入下一步
const canProceed = computed(() => {
  return form.value.name?.trim() && form.value.platform
})

// 计算是否可以交换Setup Token code
const canExchangeSetupToken = computed(() => {
  return setupTokenAuthUrl.value && setupTokenAuthCode.value.trim()
})

// // 计算是否可以创建
// const canCreate = computed(() => {
//   if (form.value.addType === 'manual') {
//     return form.value.name?.trim() && form.value.accessToken?.trim()
//   }
//   return form.value.name?.trim()
// })

// 下一步
const nextStep = async () => {
  // 清除之前的错误
  errors.value.name = ''

  if (!canProceed.value) {
    if (!form.value.name || form.value.name.trim() === '') {
      errors.value.name = '请填写账户名称'
    }
    return
  }

  // 分组类型验证
  if (
    form.value.accountType === 'group' &&
    (!form.value.groupId || form.value.groupId.trim() === '')
  ) {
    showToast('请选择一个分组', 'error')
    return
  }

  // 对于Gemini账户，检查项目 ID
  if (form.value.platform === 'gemini' && oauthStep.value === 1 && form.value.addType === 'oauth') {
    if (!form.value.projectId || form.value.projectId.trim() === '') {
      // 使用自定义确认弹窗
      const confirmed = await showConfirm(
        '项目 ID 未填写',
        '您尚未填写项目 ID。\n\n如果您的Google账号绑定了Google Cloud或被识别为Workspace账号，需要提供项目 ID。\n如果您使用的是普通个人账号，可以继续不填写。',
        '继续',
        '返回填写'
      )
      if (!confirmed) {
        return
      }
    }
  }

  oauthStep.value = 2
}

// Setup Token 相关方法
// 生成Setup Token授权URL
const generateSetupTokenAuthUrl = async () => {
  setupTokenLoading.value = true
  try {
    const proxyConfig = form.value.proxy?.enabled
      ? {
          proxy: {
            type: form.value.proxy.type,
            host: form.value.proxy.host,
            port: parseInt(form.value.proxy.port),
            username: form.value.proxy.username || null,
            password: form.value.proxy.password || null
          }
        }
      : {}

    const result = await accountsStore.generateClaudeSetupTokenUrl(proxyConfig)
    setupTokenAuthUrl.value = result.authUrl
    setupTokenSessionId.value = result.sessionId
  } catch (error) {
    showToast(error.message || '生成Setup Token授权链接失败', 'error')
  } finally {
    setupTokenLoading.value = false
  }
}

// 重新生成Setup Token授权URL
const regenerateSetupTokenAuthUrl = () => {
  setupTokenAuthUrl.value = ''
  setupTokenAuthCode.value = ''
  generateSetupTokenAuthUrl()
}

// 复制Setup Token授权URL
const copySetupTokenAuthUrl = async () => {
  try {
    await navigator.clipboard.writeText(setupTokenAuthUrl.value)
    setupTokenCopied.value = true
    showToast('链接已复制', 'success')
    setTimeout(() => {
      setupTokenCopied.value = false
    }, 2000)
  } catch (error) {
    // 降级方案 - 使用 textarea 替代 input，禁用 ESLint 警告
    const textarea = document.createElement('textarea')
    textarea.value = setupTokenAuthUrl.value
    textarea.style.position = 'fixed'
    textarea.style.opacity = '0'
    document.body.appendChild(textarea)
    textarea.select()

    try {
      // eslint-disable-next-line
      const successful = document.execCommand('copy')
      if (successful) {
        setupTokenCopied.value = true
        showToast('链接已复制', 'success')
      } else {
        showToast('复制失败，请手动复制', 'error')
      }
    } catch (err) {
      showToast('复制失败，请手动复制', 'error')
    }

    document.body.removeChild(textarea)
    setTimeout(() => {
      setupTokenCopied.value = false
    }, 2000)
  }
}

// 交换Setup Token授权码
const exchangeSetupTokenCode = async () => {
  if (!canExchangeSetupToken.value) return

  setupTokenExchanging.value = true
  try {
    const data = {
      sessionId: setupTokenSessionId.value,
      callbackUrl: setupTokenAuthCode.value.trim()
    }

    // 添加代理配置（如果启用）
    if (form.value.proxy?.enabled) {
      data.proxy = {
        type: form.value.proxy.type,
        host: form.value.proxy.host,
        port: parseInt(form.value.proxy.port),
        username: form.value.proxy.username || null,
        password: form.value.proxy.password || null
      }
    }

    const tokenInfo = await accountsStore.exchangeClaudeSetupTokenCode(data)

    // 调用相同的成功处理函数
    await handleOAuthSuccess(tokenInfo)
  } catch (error) {
    showToast(error.message || 'Setup Token授权失败，请检查授权码是否正确', 'error')
  } finally {
    setupTokenExchanging.value = false
  }
}

// 处理OAuth成功
const handleOAuthSuccess = async (tokenInfo) => {
  loading.value = true
  try {
    const data = {
      name: form.value.name,
      description: form.value.description,
      accountType: form.value.accountType,
      groupId: form.value.accountType === 'group' ? form.value.groupId : undefined,
      proxy: form.value.proxy.enabled
        ? {
            type: form.value.proxy.type,
            host: form.value.proxy.host,
            port: parseInt(form.value.proxy.port),
            username: form.value.proxy.username || null,
            password: form.value.proxy.password || null
          }
        : null
    }

    if (form.value.platform === 'claude') {
      // Claude使用claudeAiOauth字段
      data.claudeAiOauth = tokenInfo.claudeAiOauth || tokenInfo
      data.priority = form.value.priority || 50
    } else if (form.value.platform === 'gemini') {
      // Gemini使用geminiOauth字段
      data.geminiOauth = tokenInfo.tokens || tokenInfo
      if (form.value.projectId) {
        data.projectId = form.value.projectId
      }
    }

    let result
    if (form.value.platform === 'claude') {
      result = await accountsStore.createClaudeAccount(data)
    } else {
      result = await accountsStore.createGeminiAccount(data)
    }

    emit('success', result)
  } catch (error) {
    showToast(error.message || '账户创建失败', 'error')
  } finally {
    loading.value = false
  }
}

// 创建账户（手动模式）
const createAccount = async () => {
  // 清除之前的错误
  errors.value.name = ''
  errors.value.accessToken = ''
  errors.value.apiUrl = ''
  errors.value.apiKey = ''

  let hasError = false

  if (!form.value.name || form.value.name.trim() === '') {
    errors.value.name = '请填写账户名称'
    hasError = true
  }

  // Claude Console 验证
  if (form.value.platform === 'claude-console') {
    if (!form.value.apiUrl || form.value.apiUrl.trim() === '') {
      errors.value.apiUrl = '请填写 API URL'
      hasError = true
    }
    if (!form.value.apiKey || form.value.apiKey.trim() === '') {
      errors.value.apiKey = '请填写 API Key'
      hasError = true
    }
  } else if (form.value.addType === 'third-party') {
    // 第三方代理验证
    if (!form.value.baseUrl || form.value.baseUrl.trim() === '') {
      errors.value.baseUrl = '请填写代理 URL'
      hasError = true
    }
    if (!form.value.apiKey || form.value.apiKey.trim() === '') {
      errors.value.apiKey = '请填写 API 密钥'
      hasError = true
    }
  } else if (form.value.platform === 'bedrock') {
    // Bedrock 验证
    if (!form.value.accessKeyId || form.value.accessKeyId.trim() === '') {
      errors.value.accessKeyId = '请填写 AWS 访问密钥 ID'
      hasError = true
    }
    if (!form.value.secretAccessKey || form.value.secretAccessKey.trim() === '') {
      errors.value.secretAccessKey = '请填写 AWS 秘密访问密钥'
      hasError = true
    }
    if (!form.value.region || form.value.region.trim() === '') {
      errors.value.region = '请选择 AWS 区域'
      hasError = true
    }
  } else if (
    form.value.addType === 'manual' &&
    (!form.value.accessToken || form.value.accessToken.trim() === '')
  ) {
    errors.value.accessToken = '请填写 Access Token'
    hasError = true
  }

  // 分组类型验证
  if (
    form.value.accountType === 'group' &&
    (!form.value.groupId || form.value.groupId.trim() === '')
  ) {
    showToast('请选择一个分组', 'error')
    hasError = true
  }

  if (hasError) {
    return
  }

  loading.value = true
  try {
    const data = {
      name: form.value.name,
      description: form.value.description,
      accountType: form.value.accountType,
      groupId: form.value.accountType === 'group' ? form.value.groupId : undefined,
      proxy: form.value.proxy.enabled
        ? {
            type: form.value.proxy.type,
            host: form.value.proxy.host,
            port: parseInt(form.value.proxy.port),
            username: form.value.proxy.username || null,
            password: form.value.proxy.password || null
          }
        : null
    }

    if (form.value.platform === 'claude') {
      if (form.value.addType === 'third-party') {
        // 第三方代理模式
        data.addType = 'third-party'
        data.baseUrl = form.value.baseUrl
        data.apiKey = form.value.apiKey
        data.priority = form.value.priority || 50
      } else {
        // Claude手动模式需要构建claudeAiOauth对象
        const expiresInMs = form.value.refreshToken
          ? 10 * 60 * 1000 // 10分钟
          : 365 * 24 * 60 * 60 * 1000 // 1年

        data.claudeAiOauth = {
          accessToken: form.value.accessToken,
          refreshToken: form.value.refreshToken || '',
          expiresAt: Date.now() + expiresInMs,
          scopes: ['user:inference']
        }
        data.priority = form.value.priority || 50
      }
    } else if (form.value.platform === 'gemini') {
      // Gemini手动模式需要构建geminiOauth对象
      const expiresInMs = form.value.refreshToken
        ? 10 * 60 * 1000 // 10分钟
        : 365 * 24 * 60 * 60 * 1000 // 1年

      data.geminiOauth = {
        access_token: form.value.accessToken,
        refresh_token: form.value.refreshToken || '',
        scope: 'https://www.googleapis.com/auth/cloud-platform',
        token_type: 'Bearer',
        expiry_date: Date.now() + expiresInMs
      }

      if (form.value.projectId) {
        data.projectId = form.value.projectId
      }
    } else if (form.value.platform === 'claude-console') {
      // Claude Console 账户特定数据
      data.apiUrl = form.value.apiUrl
      data.apiKey = form.value.apiKey
      data.priority = form.value.priority || 50
      data.supportedModels = convertMappingsToObject() || {}
      data.userAgent = form.value.userAgent || null
      data.rateLimitDuration = form.value.rateLimitDuration || 60
    } else if (form.value.platform === 'bedrock') {
      // Bedrock 账户特定数据 - 构造 awsCredentials 对象
      data.awsCredentials = {
        accessKeyId: form.value.accessKeyId,
        secretAccessKey: form.value.secretAccessKey,
        sessionToken: form.value.sessionToken || null
      }
      data.region = form.value.region
      data.defaultModel = form.value.defaultModel || null
      data.smallFastModel = form.value.smallFastModel || null
      data.priority = form.value.priority || 50
      data.rateLimitDuration = form.value.rateLimitDuration || 60
    }

    let result
    if (form.value.platform === 'claude') {
      result = await accountsStore.createClaudeAccount(data)
    } else if (form.value.platform === 'claude-console') {
      result = await accountsStore.createClaudeConsoleAccount(data)
    } else if (form.value.platform === 'bedrock') {
      result = await accountsStore.createBedrockAccount(data)
    } else {
      result = await accountsStore.createGeminiAccount(data)
    }

    emit('success', result)
  } catch (error) {
    showToast(error.message || '账户创建失败', 'error')
  } finally {
    loading.value = false
  }
}

// 更新账户
const updateAccount = async () => {
  // 清除之前的错误
  errors.value.name = ''

  // 验证账户名称
  if (!form.value.name || form.value.name.trim() === '') {
    errors.value.name = '请填写账户名称'
    return
  }

  // 分组类型验证
  if (
    form.value.accountType === 'group' &&
    (!form.value.groupId || form.value.groupId.trim() === '')
  ) {
    showToast('请选择一个分组', 'error')
    return
  }

  // 对于Gemini账户，检查项目 ID
  if (form.value.platform === 'gemini') {
    if (!form.value.projectId || form.value.projectId.trim() === '') {
      // 使用自定义确认弹窗
      const confirmed = await showConfirm(
        '项目 ID 未填写',
        '您尚未填写项目 ID。\n\n如果您的Google账号绑定了Google Cloud或被识别为Workspace账号，需要提供项目 ID。\n如果您使用的是普通个人账号，可以继续不填写。',
        '继续保存',
        '返回填写'
      )
      if (!confirmed) {
        return
      }
    }
  }

  loading.value = true
  try {
    const data = {
      name: form.value.name,
      description: form.value.description,
      accountType: form.value.accountType,
      groupId: form.value.accountType === 'group' ? form.value.groupId : undefined,
      proxy: form.value.proxy.enabled
        ? {
            type: form.value.proxy.type,
            host: form.value.proxy.host,
            port: parseInt(form.value.proxy.port),
            username: form.value.proxy.username || null,
            password: form.value.proxy.password || null
          }
        : null
    }

    // 只有非空时才更新token（排除第三方代理账户）
    if (
      (form.value.accessToken || form.value.refreshToken) &&
      form.value.addType !== 'third-party'
    ) {
      if (props.account.platform === 'claude') {
        // Claude需要构建claudeAiOauth对象
        const expiresInMs = form.value.refreshToken
          ? 10 * 60 * 1000 // 10分钟
          : 365 * 24 * 60 * 60 * 1000 // 1年

        data.claudeAiOauth = {
          accessToken: form.value.accessToken || '',
          refreshToken: form.value.refreshToken || '',
          expiresAt: Date.now() + expiresInMs,
          scopes: ['user:inference']
        }
      } else if (props.account.platform === 'gemini') {
        // Gemini需要构建geminiOauth对象
        const expiresInMs = form.value.refreshToken
          ? 10 * 60 * 1000 // 10分钟
          : 365 * 24 * 60 * 60 * 1000 // 1年

        data.geminiOauth = {
          access_token: form.value.accessToken || '',
          refresh_token: form.value.refreshToken || '',
          scope: 'https://www.googleapis.com/auth/cloud-platform',
          token_type: 'Bearer',
          expiry_date: Date.now() + expiresInMs
        }
      }
    }

    if (props.account.platform === 'gemini' && form.value.projectId) {
      data.projectId = form.value.projectId
    }

    // Claude 官方账号优先级和第三方代理字段更新
    if (props.account.platform === 'claude') {
      data.priority = form.value.priority || 50
      // 如果是第三方代理账户，更新相关字段
      if (form.value.addType === 'third-party') {
        data.baseUrl = form.value.baseUrl
        if (form.value.apiKey) {
          data.apiKey = form.value.apiKey
        }
      }
    }

    // Claude Console 特定更新
    if (props.account.platform === 'claude-console') {
      data.apiUrl = form.value.apiUrl
      if (form.value.apiKey) {
        data.apiKey = form.value.apiKey
      }
      data.priority = form.value.priority || 50
      data.supportedModels = convertMappingsToObject() || {}
      data.userAgent = form.value.userAgent || null
      data.rateLimitDuration = form.value.rateLimitDuration || 60
    }

    // Bedrock 特定更新
    if (props.account.platform === 'bedrock') {
      // 只有当有凭证变更时才构造 awsCredentials 对象
      if (form.value.accessKeyId || form.value.secretAccessKey || form.value.sessionToken) {
        data.awsCredentials = {}
        if (form.value.accessKeyId) {
          data.awsCredentials.accessKeyId = form.value.accessKeyId
        }
        if (form.value.secretAccessKey) {
          data.awsCredentials.secretAccessKey = form.value.secretAccessKey
        }
        if (form.value.sessionToken !== undefined) {
          data.awsCredentials.sessionToken = form.value.sessionToken || null
        }
      }
      if (form.value.region) {
        data.region = form.value.region
      }
      // 模型配置（支持设置为空来使用系统默认）
      data.defaultModel = form.value.defaultModel || null
      data.smallFastModel = form.value.smallFastModel || null
      data.priority = form.value.priority || 50
      data.rateLimitDuration = form.value.rateLimitDuration || 60
    }

    if (props.account.platform === 'claude') {
      await accountsStore.updateClaudeAccount(props.account.id, data)
    } else if (props.account.platform === 'claude-console') {
      await accountsStore.updateClaudeConsoleAccount(props.account.id, data)
    } else if (props.account.platform === 'bedrock') {
      await accountsStore.updateBedrockAccount(props.account.id, data)
    } else {
      await accountsStore.updateGeminiAccount(props.account.id, data)
    }

    emit('success')
  } catch (error) {
    showToast(error.message || '账户更新失败', 'error')
  } finally {
    loading.value = false
  }
}

// 监听表单名称变化，清除错误
watch(
  () => form.value.name,
  () => {
    if (errors.value.name && form.value.name?.trim()) {
      errors.value.name = ''
    }
  }
)

// 监听Access Token变化，清除错误
watch(
  () => form.value.accessToken,
  () => {
    if (errors.value.accessToken && form.value.accessToken?.trim()) {
      errors.value.accessToken = ''
    }
  }
)

// 监听API URL变化，清除错误
watch(
  () => form.value.apiUrl,
  () => {
    if (errors.value.apiUrl && form.value.apiUrl?.trim()) {
      errors.value.apiUrl = ''
    }
  }
)

// 监听API Key变化，清除错误
watch(
  () => form.value.apiKey,
  () => {
    if (errors.value.apiKey && form.value.apiKey?.trim()) {
      errors.value.apiKey = ''
    }
  }
)

// 监听Base URL变化，清除错误
watch(
  () => form.value.baseUrl,
  () => {
    if (errors.value.baseUrl && form.value.baseUrl?.trim()) {
      errors.value.baseUrl = ''
    }
  }
)

// 分组相关数据
const groups = ref([])
const loadingGroups = ref(false)
const showGroupManagement = ref(false)

// 根据平台筛选分组
const filteredGroups = computed(() => {
  const platformFilter = form.value.platform === 'claude-console' ? 'claude' : form.value.platform
  return groups.value.filter((g) => g.platform === platformFilter)
})

// 加载分组列表
const loadGroups = async () => {
  loadingGroups.value = true
  try {
    const response = await apiClient.get('/admin/account-groups')
    groups.value = response.data || []
  } catch (error) {
    showToast('加载分组列表失败', 'error')
    groups.value = []
  } finally {
    loadingGroups.value = false
  }
}

// 刷新分组列表
const refreshGroups = async () => {
  await loadGroups()
  showToast('分组列表已刷新', 'success')
}

// 处理分组管理模态框刷新
const handleGroupRefresh = async () => {
  await loadGroups()
}

// 监听平台变化，重置表单
watch(
  () => form.value.platform,
  (newPlatform) => {
    // 处理添加方式的自动切换
    if (newPlatform === 'claude-console' || newPlatform === 'bedrock') {
      form.value.addType = 'manual' // Claude Console 和 Bedrock 只支持手动模式
    } else if (newPlatform === 'claude') {
      // 切换到 Claude 时，使用 Setup Token 作为默认方式
      form.value.addType = 'setup-token'
    } else if (newPlatform === 'gemini') {
      // 切换到 Gemini 时，使用 OAuth 作为默认方式
      form.value.addType = 'oauth'
    }

    // 平台变化时，清空分组选择
    if (form.value.accountType === 'group') {
      form.value.groupId = ''
    }
  }
)

// 监听Setup Token授权码输入，自动提取URL中的code参数
watch(setupTokenAuthCode, (newValue) => {
  if (!newValue || typeof newValue !== 'string') return

  const trimmedValue = newValue.trim()

  // 如果内容为空，不处理
  if (!trimmedValue) return

  // 检查是否是 URL 格式（包含 http:// 或 https://）
  const isUrl = trimmedValue.startsWith('http://') || trimmedValue.startsWith('https://')

  // 如果是 URL 格式
  if (isUrl) {
    // 检查是否是正确的 localhost:45462 开头的 URL
    if (trimmedValue.startsWith('http://localhost:45462')) {
      try {
        const url = new URL(trimmedValue)
        const code = url.searchParams.get('code')

        if (code) {
          // 成功提取授权码
          setupTokenAuthCode.value = code
          showToast('成功提取授权码！', 'success')
          console.log('Successfully extracted authorization code from URL')
        } else {
          // URL 中没有 code 参数
          showToast('URL 中未找到授权码参数，请检查链接是否正确', 'error')
        }
      } catch (error) {
        // URL 解析失败
        console.error('Failed to parse URL:', error)
        showToast('链接格式错误，请检查是否为完整的 URL', 'error')
      }
    } else {
      // 错误的 URL（不是 localhost:45462 开头）
      showToast('请粘贴以 http://localhost:45462 开头的链接', 'error')
    }
  }
  // 如果不是 URL，保持原值（兼容直接输入授权码）
})

// 监听账户类型变化
watch(
  () => form.value.accountType,
  (newType) => {
    if (newType === 'group') {
      // 如果选择分组类型，加载分组列表
      if (groups.value.length === 0) {
        loadGroups()
      }
    }
  }
)

// 监听分组选择
watch(
  () => form.value.groupId,
  (newGroupId) => {
    if (newGroupId === '__new__') {
      // 触发创建新分组
      form.value.groupId = ''
      showGroupManagement.value = true
    }
  }
)

// 添加模型映射
const addModelMapping = () => {
  modelMappings.value.push({ from: '', to: '' })
}

// 移除模型映射
const removeModelMapping = (index) => {
  modelMappings.value.splice(index, 1)
}

// 添加预设映射
const addPresetMapping = (from, to) => {
  // 检查是否已存在相同的映射
  const exists = modelMappings.value.some((mapping) => mapping.from === from)
  if (exists) {
    showToast(`模型 ${from} 的映射已存在`, 'info')
    return
  }

  modelMappings.value.push({ from, to })
  showToast(`已添加映射: ${from} → ${to}`, 'success')
}

// 将模型映射表转换为对象格式
const convertMappingsToObject = () => {
  const mapping = {}
  modelMappings.value.forEach((item) => {
    if (item.from && item.to) {
      mapping[item.from] = item.to
    }
  })
  return Object.keys(mapping).length > 0 ? mapping : null
}

// 监听账户变化，更新表单
watch(
  () => props.account,
  (newAccount) => {
    if (newAccount) {
      initModelMappings()
      // 重新初始化代理配置
      const proxyConfig =
        newAccount.proxy && newAccount.proxy.host && newAccount.proxy.port
          ? {
              enabled: true,
              type: newAccount.proxy.type || 'socks5',
              host: newAccount.proxy.host,
              port: newAccount.proxy.port,
              username: newAccount.proxy.username || '',
              password: newAccount.proxy.password || ''
            }
          : {
              enabled: false,
              type: 'socks5',
              host: '',
              port: '',
              username: '',
              password: ''
            }

      form.value = {
        platform: newAccount.platform,
        addType: newAccount.addType || 'oauth', // 保留原始的addType
        name: newAccount.name,
        description: newAccount.description || '',
        accountType: newAccount.accountType || 'shared',
        groupId: '',
        projectId: newAccount.projectId || '',
        accessToken: '',
        refreshToken: '',
        proxy: proxyConfig,
        // Claude Console 特定字段
        apiUrl: newAccount.apiUrl || '',
        apiKey: newAccount.addType === 'third-party' ? newAccount.apiKey || '' : '', // 第三方代理时需要显示 API Key
        priority: newAccount.priority || 50,
        // 第三方代理字段
        baseUrl: newAccount.baseUrl || '',
        supportedModels: (() => {
          const models = newAccount.supportedModels
          if (!models) return ''
          // 处理对象格式（Claude Console 的新格式）
          if (typeof models === 'object' && !Array.isArray(models)) {
            return Object.keys(models).join('\n')
          }
          // 处理数组格式（向后兼容）
          if (Array.isArray(models)) {
            return models.join('\n')
          }
          return ''
        })(),
        userAgent: newAccount.userAgent || '',
        rateLimitDuration: newAccount.rateLimitDuration || 60,
        // Bedrock 特定字段
        accessKeyId: '', // 编辑模式不显示现有的访问密钥
        secretAccessKey: '', // 编辑模式不显示现有的秘密密钥
        region: newAccount.region || '',
        sessionToken: '', // 编辑模式不显示现有的会话令牌
        defaultModel: newAccount.defaultModel || '',
        smallFastModel: newAccount.smallFastModel || ''
      }

      // 如果是分组类型，加载分组ID
      if (newAccount.accountType === 'group') {
        // 先加载分组列表
        loadGroups().then(() => {
          // 如果账户有 groupInfo，直接使用它的 groupId
          if (newAccount.groupInfo && newAccount.groupInfo.id) {
            form.value.groupId = newAccount.groupInfo.id
          } else {
            // 否则查找账户所属的分组
            groups.value.forEach((group) => {
              apiClient
                .get(`/admin/account-groups/${group.id}/members`)
                .then((response) => {
                  const members = response.data || []
                  if (members.some((m) => m.id === newAccount.id)) {
                    form.value.groupId = group.id
                  }
                })
                .catch(() => {})
            })
          }
        })
      }
    }
  },
  { immediate: true }
)
</script><|MERGE_RESOLUTION|>--- conflicted
+++ resolved
@@ -1416,11 +1416,7 @@
 // 表单数据
 const form = ref({
   platform: props.account?.platform || 'claude',
-<<<<<<< HEAD
-  addType: props.account?.addType || 'setup-token',
-=======
-  addType: props.account?.platform === 'gemini' ? 'oauth' : 'setup-token',
->>>>>>> f07efecb
+  addType: props.account?.addType || (props.account?.platform === 'gemini' ? 'oauth' : 'setup-token'),
   name: props.account?.name || '',
   description: props.account?.description || '',
   accountType: props.account?.accountType || 'shared',
